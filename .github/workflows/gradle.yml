--- conflicted
+++ resolved
@@ -34,9 +34,6 @@
       - name: Test in ubuntu environment
         run: ./gradlew test
 
-<<<<<<< HEAD
-  test_ubuntu_jdk:
-=======
   test_ubuntu_jdk15:
     runs-on: ubuntu-latest
 
@@ -51,7 +48,6 @@
         run: ./gradlew test
 
   test_ubuntu_jdk8:
->>>>>>> e9c01d88
     runs-on: ubuntu-latest
 
     steps:
@@ -65,11 +61,7 @@
         run: ./gradlew testLegacy -PLegacy
 
   build:
-<<<<<<< HEAD
-    needs: [ test_windows, test_ubuntu, test_ubuntu_jdk ]
-=======
     needs: [ test_windows, test_ubuntu, test_ubuntu_jdk8, test_ubuntu_jdk15 ]
->>>>>>> e9c01d88
     runs-on: ubuntu-latest
 
     steps:
