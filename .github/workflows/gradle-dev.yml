--- conflicted
+++ resolved
@@ -43,15 +43,6 @@
           - 'bukkit/latest/'
           - 'bukkit/legacy/'
           
-<<<<<<< HEAD
-    steps:
-      - uses: actions/checkout@v2
-      - uses: ayltai/setup-graalvm@v1
-        with:
-          java-version: 16
-          graalvm-version: 21.1.0
-          native-image: true
-=======
     steps:
       - uses: actions/checkout@v2
       - uses: ayltai/setup-graalvm@v1
@@ -83,7 +74,6 @@
         with:
           distribution: 'adopt' # See 'Supported distributions' for available options
           java-version: '15'
->>>>>>> e9c01d88
 
       - name: Test in ubuntu environment
         run: ./gradlew test
@@ -117,41 +107,8 @@
         with:
           report_paths: '${{ matrix.subprojectpath }}build/test-results/test/TEST-*.xml'
         
-      - name: Report
-        uses: mikepenz/action-junit-report@v2
-        with:
-          report_paths: '${{ matrix.subprojectpath }}build/test-results/test/TEST-*.xml'
-
-  test_ubuntu_jdk:
-    runs-on: ubuntu-latest
-    strategy:
-      fail-fast: true
-      matrix:
-        subprojectpath:
-          - 'bukkit/latest/'
-          - 'bukkit/legacy/'
-          
-    steps:
-      - uses: actions/checkout@v2
-      - uses: actions/setup-java@v2
-        with:
-          distribution: 'adopt' # See 'Supported distributions' for available options
-          java-version: '8'
-
-      - name: Test in ubuntu environment
-        run: ./gradlew testLegacy -PLegacy
-
-      - name: Report
-        uses: mikepenz/action-junit-report@v2
-        with:
-          report_paths: '${{ matrix.subprojectpath }}build/test-results/test/TEST-*.xml'
-        
   build:
-<<<<<<< HEAD
-    needs: [ test_windows, test_ubuntu, test_ubuntu_jdk ]
-=======
     needs: [ test_windows, test_ubuntu, test_ubuntu_jdk8, test_ubuntu_jdk15 ]
->>>>>>> e9c01d88
     runs-on: ubuntu-latest
 
     steps:
