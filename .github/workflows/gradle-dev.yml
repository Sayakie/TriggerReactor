name: Java CI Dev

on:
  push:
    branches: [development]
  pull_request:
    types: [opened, reopened, synchronize]
  pull_request_review:
    types: [submitted, editted]

jobs:
  test_windows:
    runs-on: windows-latest

    steps:
      - uses: actions/checkout@v2
<<<<<<< HEAD
      - name: Set up JDK 16
        uses: actions/setup-java@v1
        with:
          java-version: 16
=======
      - uses: ayltai/setup-graalvm@v1
        with:
          java-version: 16
          graalvm-version: 21.1.0
          native-image: true
>>>>>>> baf52b45

      - name: Test in windows environment
        run: ./gradlew test

  test_ubuntu:
    runs-on: ubuntu-latest

    steps:
      - uses: actions/checkout@v2
<<<<<<< HEAD
      - name: Set up JDK 16
        uses: actions/setup-java@v1
        with:
          java-version: 16
=======
      - uses: ayltai/setup-graalvm@v1
        with:
          java-version: 16
          graalvm-version: 21.1.0
          native-image: true
>>>>>>> baf52b45

      - name: Test in ubuntu environment
        run: ./gradlew test
        
  build:
    needs: [ test_windows, test_ubuntu ]
    runs-on: ubuntu-latest

    steps:
    - uses: actions/checkout@v2
<<<<<<< HEAD
    - name: Set up JDK 16
      uses: actions/setup-java@v1
      with:
        java-version: 16
=======
    - uses: ayltai/setup-graalvm@v1
      with:
        java-version: 16
        graalvm-version: 21.1.0
        native-image: true

>>>>>>> baf52b45
    - name: Grant execute permission for gradlew
      run: chmod +x gradlew
    - name: Build with Gradle
      run: ./gradlew build -x test
    - name: Upload artifact
      uses: actions/upload-artifact@v2
      with:
        path: build/libs/TriggerReactor-*.jar
  
#   upload_artifact:
    
#     runs-on: ubuntu-latest
#     needs: [build]
    
#     steps:
#     - name: get artifact url
#       uses: octokit/request-action@v2.x
#       id: get_artifact
#       with:
#         route: GET /repos/:owner/actions/artifacts/
#         owner: ${{ github.repository }}
#       env:
#         GITHUB_TOKEN: ${{ secrets.GITHUB_TOKEN }}
#     - name: comment PR
#       uses: unsplash/comment-on-pr@master
#       env:
#         GITHUB_TOKEN: ${{ secrets.GITHUB_TOKEN }}
#       with:
#         msg: ${{ fromJson(steps.get_artifact.outputs.data)[0].archive_download_url }}
#         check_for_duplicate_msg: true<|MERGE_RESOLUTION|>--- conflicted
+++ resolved
@@ -14,18 +14,11 @@
 
     steps:
       - uses: actions/checkout@v2
-<<<<<<< HEAD
-      - name: Set up JDK 16
-        uses: actions/setup-java@v1
-        with:
-          java-version: 16
-=======
       - uses: ayltai/setup-graalvm@v1
         with:
           java-version: 16
           graalvm-version: 21.1.0
           native-image: true
->>>>>>> baf52b45
 
       - name: Test in windows environment
         run: ./gradlew test
@@ -35,18 +28,11 @@
 
     steps:
       - uses: actions/checkout@v2
-<<<<<<< HEAD
-      - name: Set up JDK 16
-        uses: actions/setup-java@v1
-        with:
-          java-version: 16
-=======
       - uses: ayltai/setup-graalvm@v1
         with:
           java-version: 16
           graalvm-version: 21.1.0
           native-image: true
->>>>>>> baf52b45
 
       - name: Test in ubuntu environment
         run: ./gradlew test
@@ -57,19 +43,12 @@
 
     steps:
     - uses: actions/checkout@v2
-<<<<<<< HEAD
-    - name: Set up JDK 16
-      uses: actions/setup-java@v1
-      with:
-        java-version: 16
-=======
     - uses: ayltai/setup-graalvm@v1
       with:
         java-version: 16
         graalvm-version: 21.1.0
         native-image: true
 
->>>>>>> baf52b45
     - name: Grant execute permission for gradlew
       run: chmod +x gradlew
     - name: Build with Gradle
