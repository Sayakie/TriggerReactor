--- conflicted
+++ resolved
@@ -26,10 +26,7 @@
       matrix:
         os: [windows-latest, ubuntu-latest]
         java: [17]
-<<<<<<< HEAD
-=======
 
->>>>>>> 6f1d4740
     steps:
       - uses: actions/checkout@v3
       - name: GraalVM ${{ matrix.java }}
@@ -52,14 +49,10 @@
         uses: mikepenz/action-junit-report@v3
         with:
           report_paths: '**/build/test-results/test/TEST-*.xml'
-<<<<<<< HEAD
-=======
           check_name: 'Test Report'
->>>>>>> 6f1d4740
 
   test_java:
     runs-on: ${{ matrix.os }}
-    if: ${{ github.event_name != 'pull_request' }} || ${{ github.event.pull_request.action != 'labeled' }}
     permissions:
       checks: write
 
@@ -82,79 +75,6 @@
       - name: Setup Gradle
         uses: gradle/gradle-build-action@v2
 
-<<<<<<< HEAD
-      - name: Test on ${{ matrix.os }}
-        run: ./gradlew test -P java_version=${{ matrix.java }} --stacktrace
-
-      - name: Report
-        uses: mikepenz/action-junit-report@v3
-        with:
-          report_paths: '**/build/test-results/test/TEST-*.xml'
-
-  build:
-    needs: [test_graalvm, test_java]
-    runs-on: ubuntu-latest
-
-    strategy:
-      fail-fast: true
-      matrix:
-        java: [17]
-
-    steps:
-      - uses: actions/checkout@v3
-      - name: GraalVM ${{ matrix.java }}
-        uses: graalvm/setup-graalvm@v1
-        with:
-          java-version: ${{ matrix.java }}
-          distribution: 'graalvm'
-          components: 'native-image'
-          github-token: ${{ secrets.GITHUB_TOKEN }}
-
-      - name: Validate Gradle wrapper
-        uses: gradle/wrapper-validation-action@v1
-      - name: Setup Gradle
-        uses: gradle/gradle-build-action@v2
-
-      - name: Configure Build
-        uses: actions/github-script@v6
-        id: determine
-        with:
-          script: |
-            const { owner, repo } = context.repo;
-            const event_name = "${{ github.event_name }}";
-            const event = ${{ toJSON(github.event) }};
-            const ref_type = "${{ github.ref_type }}";
-            const ref_name = "${{ github.ref_name }}";
-            const result = {
-              action: "none"
-            };
-
-            if (event_name === "push" && ref_type === "branch") {
-              const { data: pulls } = await github.rest.pulls.list({ owner, repo, head: `${owner}:${ref_name}`, state: "open" });
-              const pull = pulls.find(pr => !!pr.labels.find(label => label.name === "build-pr-jar"));
-              if (pull) {
-                result["pr"] = pull.number;
-                result["action"] = "build";
-                core.notice(`This is a push action but to a branch with an open PR with the build label (${JSON.stringify(result)})`);
-                return result;
-              }
-            } else if (event_name === "pull_request" && event.pull_request.labels.find(label => label.name === "build-pr-jar")) {
-              result["pr"] = event.pull_request.number;
-              result["action"] = "build";
-              core.notice(`This is a pull request action with a build label (${JSON.stringify(result)})`);
-              return result;
-            }
-
-            core.notice("This will not build a jar");
-            return result;
-
-      - name: Test on ${{ matrix.os }}
-        if: ${{ matrix.java }} != '8' # Temporal workaround (inline) - see below task
-        run: ./gradlew test
-
-      # Temporal workaround start
-=======
->>>>>>> 6f1d4740
       - name: Test on ${{ matrix.os }}
         run: ./gradlew test -P version=${{ matrix.java }} --stacktrace
 
@@ -176,17 +96,6 @@
         os: [ubuntu-latest] # Should we test on [windows-latest, ubuntu-latest, macos-latest] especially?
         java: [17]
 
-<<<<<<< HEAD
-      - name: Upload Jars
-        if: fromJSON(steps.determine.outputs.result).action == 'build'
-        uses: actions/upload-artifact@v3
-        with:
-          name: TriggerReactor-${{ fromJSON(steps.determine.outputs.result).pr }}
-          path: |
-            build/libs/TriggerReactor-*-pr-*.jar
-            !build/libs/TriggerReactor-core-*.jar
-          retention-days: 14
-=======
     steps:
     - uses: actions/checkout@v3
     - name: JDK ${{ matrix.java }}
@@ -245,5 +154,4 @@
         path: |
           build/libs/TriggerReactor-*-pr-*.jar
           !build/libs/TriggerReactor-core-*.jar
-        retention-days: 7
->>>>>>> 6f1d4740
+        retention-days: 7