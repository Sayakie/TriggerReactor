--- conflicted
+++ resolved
@@ -18,7 +18,6 @@
 jobs:
   test_graalvm:
     runs-on: ${{ matrix.os }}
-    if: ${{ github.event_name != 'pull_request' }} || ${{ github.event.pull_request.action != 'labeled' }}
     permissions:
       checks: write
 
@@ -27,10 +26,6 @@
       matrix:
         os: [windows-latest, ubuntu-latest]
         java: [17]
-<<<<<<< HEAD
-
-=======
->>>>>>> 6c8178ca
     steps:
       - uses: actions/checkout@v3
       - name: GraalVM ${{ matrix.java }}
@@ -144,8 +139,6 @@
             core.notice("This will not build a jar");
             return result;
 
-<<<<<<< HEAD
-=======
       - name: Test on ${{ matrix.os }}
         if: ${{ matrix.java }} != '8' # Temporal workaround (inline) - see below task
         run: ./gradlew test
@@ -159,9 +152,8 @@
       - name: Report
         uses: mikepenz/action-junit-report@v3
         with:
-          report_paths: '**/build/test-results/test/TEST-*.xml'
+          report_paths: '**/${{ matrix.subproject-path }}build/test-results/test/TEST-*.xml'
 
->>>>>>> 6c8178ca
       - name: Build Jars
         if: fromJSON(steps.determine.outputs.result).action == 'build'
         run: ./gradlew build -x test -P version=pr-${{ fromJSON(steps.determine.outputs.result).pr }} --stacktrace
