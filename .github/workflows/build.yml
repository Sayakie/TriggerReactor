--- conflicted
+++ resolved
@@ -100,35 +100,6 @@
         java: [17]
 
     steps:
-<<<<<<< HEAD
-    - uses: actions/checkout@v3
-    - name: JDK ${{ matrix.java }}
-      uses: actions/setup-java@v3
-      with:
-        java-version: ${{ matrix.java }}
-        distribution: 'adopt' # See 'Supported distributions' for available options
-        cache: 'gradle'
-
-    - name: Configure Build
-      uses: actions/github-script@v6
-      id: determine
-      with:
-        script: |
-          const { owner, repo } = context.repo;
-          const event_name = "${{ github.event_name }}";
-          const event = ${{ toJSON(github.event) }};
-          const ref_type = "${{ github.ref_type }}";
-          const ref_name = "${{ github.ref_name }}";
-          const result = {
-            action: "none"
-          };
-          
-          if (event_name === "push" && ref_type === "branch") {
-            const { data: pulls } = await github.rest.pulls.list({ owner, repo, head: `${owner}:${ref_name}`, state: "open" });
-            const pull = pulls.find(pr => !!pr.labels.find(label => label.name === "build-pr-jar"));
-            if (pull) {
-              result["pr"] = pull.number;
-=======
       - uses: actions/checkout@v3
       - name: JDK ${{ matrix.java }}
         uses: actions/setup-java@v3
@@ -162,7 +133,6 @@
               }
             } else if (event_name === "pull_request" && event.pull_request.labels.find(label => label.name === "build-pr-jar")) {
               result["pr"] = event.pull_request.number;
->>>>>>> 21dd32e4
               result["action"] = "build";
               core.notice(`This is a pull request action with a build label (${JSON.stringify(result)})`);
               return result;
@@ -170,32 +140,6 @@
             
             core.notice("This will not build a jar");
             return result;
-<<<<<<< HEAD
-          }
-          
-          core.notice("This will not build a jar");
-          return result;
-
-    - name: Validate Gradle wrapper
-      uses: gradle/wrapper-validation-action@v1
-    - name: Setup Gradle
-      uses: gradle/gradle-build-action@v2
-
-    - name: Build Jars
-      if: fromJSON(steps.determine.outputs.result).action == 'build'
-      run: ./gradlew build -x test -P java_version=${{ matrix.java }} -P version=pr-${{ fromJSON(steps.determine.outputs.result).pr }} --stacktrace
-
-    - name: Upload Jars
-      if: fromJSON(steps.determine.outputs.result).action == 'build'
-      uses: actions/upload-artifact@v3
-      with:
-        name: TriggerReactor-${{ fromJSON(steps.determine.outputs.result).pr }}
-        path: |
-          build/libs/TriggerReactor-*-pr-*.jar
-          !build/libs/TriggerReactor-core-*.jar
-          !build/libs/TriggerReactor-bukkit-pr-*.jar
-        retention-days: 7
-=======
 
       - name: Validate Gradle wrapper
         uses: gradle/wrapper-validation-action@v1
@@ -215,5 +159,4 @@
             build/libs/TriggerReactor-*-pr-*.jar
             !build/libs/TriggerReactor-core-*.jar
             !build/libs/TriggerReactor-bukkit-pr-*.jar
-          retention-days: 7
->>>>>>> 21dd32e4
+          retention-days: 7