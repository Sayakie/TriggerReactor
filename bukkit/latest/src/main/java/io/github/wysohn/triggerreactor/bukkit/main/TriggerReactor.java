/*******************************************************************************
 *     Copyright (C) 2018 wysohn
 *
 *     This program is free software: you can redistribute it and/or modify
 *     it under the terms of the GNU General Public License as published by
 *     the Free Software Foundation, either version 3 of the License, or
 *     (at your option) any later version.
 *
 *     This program is distributed in the hope that it will be useful,
 *     but WITHOUT ANY WARRANTY; without even the implied warranty of
 *     MERCHANTABILITY or FITNESS FOR A PARTICULAR PURPOSE.  See the
 *     GNU General Public License for more details.
 *
 *     You should have received a copy of the GNU General Public License
 *     along with this program.  If not, see <http://www.gnu.org/licenses/>.
 *******************************************************************************/
package io.github.wysohn.triggerreactor.bukkit.main;

<<<<<<< HEAD
import io.github.wysohn.triggerreactor.bukkit.manager.trigger.share.CommonFunctions;
import io.github.wysohn.triggerreactor.bukkit.manager.trigger.share.api.APISupport;
import io.github.wysohn.triggerreactor.bukkit.manager.trigger.share.api.coreprotect.CoreprotectSupport;
import io.github.wysohn.triggerreactor.bukkit.manager.trigger.share.api.mcmmo.McMmoSupport;
import io.github.wysohn.triggerreactor.bukkit.manager.trigger.share.api.placeholder.PlaceHolderSupport;
import io.github.wysohn.triggerreactor.bukkit.manager.trigger.share.api.protocollib.ProtocolLibSupport;
import io.github.wysohn.triggerreactor.bukkit.manager.trigger.share.api.vault.VaultSupport;
import io.github.wysohn.triggerreactor.bukkit.manager.trigger.share.api.worldguard.WorldguardSupport;
import io.github.wysohn.triggerreactor.core.bridge.IWrapper;
import io.github.wysohn.triggerreactor.core.script.wrapper.SelfReference;

public class TriggerReactor extends AbstractJavaPlugin {
	private SelfReference selfReference;
	
	@Override
	public void onEnable() {
		selfReference = new CommonFunctions(core);
		super.onEnable();
	}

	@Override
	protected void registerAPIs() {
		APISupport.addSharedVars("coreprotect", CoreprotectSupport.class);
		APISupport.addSharedVars("mcmmo", McMmoSupport.class);
		APISupport.addSharedVars("placeholder", PlaceHolderSupport.class);
		APISupport.addSharedVars("protocollib", ProtocolLibSupport.class);
		APISupport.addSharedVars("vault", VaultSupport.class);
		APISupport.addSharedVars("worldguard", WorldguardSupport.class);
	}
    
	@Override
	public SelfReference getSelfReference() {
		return selfReference;
	}

	@Override
	public IWrapper getWrapper() {
		// TODO Auto-generated method stub
		return null;
	}
=======
import io.github.wysohn.triggerreactor.bukkit.bridge.BukkitCommandSender;
import io.github.wysohn.triggerreactor.bukkit.bridge.entity.BukkitPlayer;
import io.github.wysohn.triggerreactor.core.manager.Manager;
import io.github.wysohn.triggerreactor.tools.FileUtil;
import org.bukkit.command.Command;
import org.bukkit.command.CommandSender;
import org.bukkit.command.PluginCommand;
import org.bukkit.entity.Player;
import org.bukkit.plugin.java.JavaPlugin;

import java.io.File;
import java.io.IOException;
import java.util.HashSet;
import java.util.List;
import java.util.Set;

public class TriggerReactor extends JavaPlugin {
    public final JavaPluginBridge javaPluginBridge;

    public TriggerReactor() {
        javaPluginBridge = new JavaPluginBridge();
    }

    @Override
    public void onEnable() {
        super.onEnable();
        Thread.currentThread().setContextClassLoader(getClass().getClassLoader());
        File file = new File(getDataFolder(), "config.yml");
        if (!file.exists()) {
            try {
                String configStr = FileUtil.readFromStream(getResource("config.yml"));
                FileUtil.writeToFile(file, configStr);
            } catch (IOException e) {
                e.printStackTrace();
                this.setEnabled(false);
            }
        }

        PluginCommand trg = this.getCommand("triggerreactor");
        trg.setExecutor(this);

        javaPluginBridge.onEnable(this);
    }

    @Override
    public void onDisable() {
        super.onDisable();

        javaPluginBridge.onDisable(this);
    }

    @Override
    public boolean onCommand(CommandSender sender, Command command, String label, String[] args) {
        if (sender instanceof Player) {
            return this.javaPluginBridge.onCommand(
                    new BukkitPlayer((Player) sender),
                    command.getName(),
                    args);
        } else {
            return this.javaPluginBridge.onCommand(
                    new BukkitCommandSender(sender),
                    command.getName(),
                    args);
        }
    }

    public File getJarFile() {
        return super.getFile();
    }

    private final Set<Class<? extends Manager>> savings = new HashSet<>();

    public boolean saveAsynchronously(final Manager manager) {
        if (savings.contains(manager.getClass()))
            return false;

        new Thread(new Runnable() {
            @Override
            public void run() {
                try {
                    synchronized (savings) {
                        savings.add(manager.getClass());
                    }

                    getLogger().info("Saving " + manager.getClass().getSimpleName());
                    manager.saveAll();
                    getLogger().info("Saving Done!");
                } catch (Exception e) {
                    e.printStackTrace();
                    getLogger().warning("Failed to save " + manager.getClass().getSimpleName());
                } finally {
                    synchronized (savings) {
                        savings.remove(manager.getClass());
                    }
                }
            }
        }) {{
            this.setPriority(MIN_PRIORITY);
        }}.start();
        return true;
    }

    public boolean isDebugging() {
        return this.javaPluginBridge.isDebugging();
    }

    //only for /trg command
    @Override
    public List<String> onTabComplete(CommandSender sender, Command command, String alias, String[] args) {
        return io.github.wysohn.triggerreactor.core.main.TriggerReactor.onTabComplete(args);
    }
>>>>>>> 35c8cb7f
}<|MERGE_RESOLUTION|>--- conflicted
+++ resolved
@@ -16,7 +16,7 @@
  *******************************************************************************/
 package io.github.wysohn.triggerreactor.bukkit.main;
 
-<<<<<<< HEAD
+import io.github.wysohn.triggerreactor.bukkit.bridge.BukkitWrapper;
 import io.github.wysohn.triggerreactor.bukkit.manager.trigger.share.CommonFunctions;
 import io.github.wysohn.triggerreactor.bukkit.manager.trigger.share.api.APISupport;
 import io.github.wysohn.triggerreactor.bukkit.manager.trigger.share.api.coreprotect.CoreprotectSupport;
@@ -30,7 +30,7 @@
 
 public class TriggerReactor extends AbstractJavaPlugin {
 	private SelfReference selfReference;
-	
+
 	@Override
 	public void onEnable() {
 		selfReference = new CommonFunctions(core);
@@ -46,7 +46,7 @@
 		APISupport.addSharedVars("vault", VaultSupport.class);
 		APISupport.addSharedVars("worldguard", WorldguardSupport.class);
 	}
-    
+
 	@Override
 	public SelfReference getSelfReference() {
 		return selfReference;
@@ -54,120 +54,6 @@
 
 	@Override
 	public IWrapper getWrapper() {
-		// TODO Auto-generated method stub
-		return null;
+		return new BukkitWrapper();
 	}
-=======
-import io.github.wysohn.triggerreactor.bukkit.bridge.BukkitCommandSender;
-import io.github.wysohn.triggerreactor.bukkit.bridge.entity.BukkitPlayer;
-import io.github.wysohn.triggerreactor.core.manager.Manager;
-import io.github.wysohn.triggerreactor.tools.FileUtil;
-import org.bukkit.command.Command;
-import org.bukkit.command.CommandSender;
-import org.bukkit.command.PluginCommand;
-import org.bukkit.entity.Player;
-import org.bukkit.plugin.java.JavaPlugin;
-
-import java.io.File;
-import java.io.IOException;
-import java.util.HashSet;
-import java.util.List;
-import java.util.Set;
-
-public class TriggerReactor extends JavaPlugin {
-    public final JavaPluginBridge javaPluginBridge;
-
-    public TriggerReactor() {
-        javaPluginBridge = new JavaPluginBridge();
-    }
-
-    @Override
-    public void onEnable() {
-        super.onEnable();
-        Thread.currentThread().setContextClassLoader(getClass().getClassLoader());
-        File file = new File(getDataFolder(), "config.yml");
-        if (!file.exists()) {
-            try {
-                String configStr = FileUtil.readFromStream(getResource("config.yml"));
-                FileUtil.writeToFile(file, configStr);
-            } catch (IOException e) {
-                e.printStackTrace();
-                this.setEnabled(false);
-            }
-        }
-
-        PluginCommand trg = this.getCommand("triggerreactor");
-        trg.setExecutor(this);
-
-        javaPluginBridge.onEnable(this);
-    }
-
-    @Override
-    public void onDisable() {
-        super.onDisable();
-
-        javaPluginBridge.onDisable(this);
-    }
-
-    @Override
-    public boolean onCommand(CommandSender sender, Command command, String label, String[] args) {
-        if (sender instanceof Player) {
-            return this.javaPluginBridge.onCommand(
-                    new BukkitPlayer((Player) sender),
-                    command.getName(),
-                    args);
-        } else {
-            return this.javaPluginBridge.onCommand(
-                    new BukkitCommandSender(sender),
-                    command.getName(),
-                    args);
-        }
-    }
-
-    public File getJarFile() {
-        return super.getFile();
-    }
-
-    private final Set<Class<? extends Manager>> savings = new HashSet<>();
-
-    public boolean saveAsynchronously(final Manager manager) {
-        if (savings.contains(manager.getClass()))
-            return false;
-
-        new Thread(new Runnable() {
-            @Override
-            public void run() {
-                try {
-                    synchronized (savings) {
-                        savings.add(manager.getClass());
-                    }
-
-                    getLogger().info("Saving " + manager.getClass().getSimpleName());
-                    manager.saveAll();
-                    getLogger().info("Saving Done!");
-                } catch (Exception e) {
-                    e.printStackTrace();
-                    getLogger().warning("Failed to save " + manager.getClass().getSimpleName());
-                } finally {
-                    synchronized (savings) {
-                        savings.remove(manager.getClass());
-                    }
-                }
-            }
-        }) {{
-            this.setPriority(MIN_PRIORITY);
-        }}.start();
-        return true;
-    }
-
-    public boolean isDebugging() {
-        return this.javaPluginBridge.isDebugging();
-    }
-
-    //only for /trg command
-    @Override
-    public List<String> onTabComplete(CommandSender sender, Command command, String alias, String[] args) {
-        return io.github.wysohn.triggerreactor.core.main.TriggerReactor.onTabComplete(args);
-    }
->>>>>>> 35c8cb7f
 }