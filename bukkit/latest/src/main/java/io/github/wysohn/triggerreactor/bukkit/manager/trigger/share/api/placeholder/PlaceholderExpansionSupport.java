--- conflicted
+++ resolved
@@ -5,14 +5,8 @@
 import me.clip.placeholderapi.expansion.PlaceholderExpansion;
 import org.bukkit.entity.Player;
 
-<<<<<<< HEAD
 public class PlaceholderExpansionSupport extends PlaceholderExpansion{
     private TriggerReactorCore plugin;
-=======
-public class PlaceholderExpansionSupport extends PlaceholderExpansion {
-    private TriggerReactor plugin;
-
->>>>>>> 35c8cb7f
     /**
      * Since we register the expansion inside our own plugin, we
      * can simply use this method here to get an instance of our
@@ -20,11 +14,7 @@
      *
      * @param plugin The instance of our plugin.
      */
-<<<<<<< HEAD
     public PlaceholderExpansionSupport(TriggerReactorCore plugin){
-=======
-    public PlaceholderExpansionSupport(TriggerReactor plugin) {
->>>>>>> 35c8cb7f
         this.plugin = plugin;
     }
 
