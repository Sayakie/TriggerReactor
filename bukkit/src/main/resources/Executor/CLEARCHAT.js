--- conflicted
+++ resolved
@@ -18,11 +18,7 @@
     if(player === null){
         return null;
     }
-<<<<<<< HEAD
     if(args.length === 0){
-=======
-    if(args.length === 0){	
->>>>>>> 871b77c1
         for(var i = 0; i < 30; i++){
             player.sendMessage("");
         }
@@ -41,9 +37,4 @@
     }else if(args.length >= 2){
             	throw new Error("Too many parameters found! CLEARCHAT accept up to one parameter.")
     }
-<<<<<<< HEAD
-}
-=======
-}
-
->>>>>>> 871b77c1
+}