package io.github.wysohn.triggerreactor.bukkit.manager.trigger.share;

import io.github.wysohn.triggerreactor.core.main.TriggerReactorCore;
import io.github.wysohn.triggerreactor.core.manager.trigger.share.TestCommonFunctions;
import org.bukkit.*;
import org.bukkit.block.Block;
import org.bukkit.entity.Player;
import org.bukkit.inventory.ItemFactory;
import org.bukkit.inventory.ItemStack;
import org.bukkit.inventory.PlayerInventory;
import org.bukkit.inventory.meta.ItemMeta;
import org.bukkit.plugin.PluginManager;
import org.junit.Assert;
import org.junit.Before;
import org.junit.Test;
import org.junit.runner.RunWith;
import org.junit.runners.Parameterized;
import org.mockito.ArgumentCaptor;
import org.mockito.ArgumentMatchers;
import org.mockito.Mockito;
import org.powermock.api.mockito.PowerMockito;
import org.powermock.core.classloader.annotations.PrepareForTest;
import org.powermock.modules.junit4.PowerMockRunner;
import org.powermock.modules.junit4.PowerMockRunnerDelegate;

import java.util.ArrayList;
import java.util.Collection;
import java.util.HashMap;
import java.util.List;

/**
 * Test driving class for both legacy and latest bukkit.
 * Since the structure of legacy and latest bukkit yet shares a lot of similarities,
 * we don't have to write each test case for each different platforms.
 * <p>
 * If, however, there are some tests that has to be platform specific,
 * write them in the child class instead.
 */
@RunWith(PowerMockRunner.class)
@PowerMockRunnerDelegate(Parameterized.class)
@PrepareForTest({TriggerReactorCore.class, Bukkit.class})
public abstract class AbstractTestCommonFunctions extends TestCommonFunctions<AbstractCommonFunctions> {
    protected TriggerReactorCore mockMain;
    protected PluginManager mockPluginManager;
    protected ItemFactory mockItemFactory;
    protected World mockWorld;
    protected Player mockPlayer;
    protected ItemMeta mockItemMeta;

    public AbstractTestCommonFunctions(AbstractCommonFunctions fn) {
        super(fn);
    }

    @Before
<<<<<<< HEAD
    public void init() throws Exception{
        mockMain = Mockito.mock(TriggerReactorCore.class);
=======
    public void init() throws Exception {
        mockMain = Mockito.mock(TriggerReactor.class);
>>>>>>> 35c8cb7f
        mockItemFactory = Mockito.mock(ItemFactory.class);
        mockPluginManager = Mockito.mock(PluginManager.class);
        mockWorld = Mockito.mock(World.class);
        mockPlayer = Mockito.mock(Player.class);
        mockItemMeta = Mockito.mock(ItemMeta.class);

        PowerMockito.mockStatic(TriggerReactorCore.class);
        Mockito.when(TriggerReactorCore.getInstance()).thenReturn(mockMain);

        PowerMockito.mockStatic(Bukkit.class);
        Mockito.when(Bukkit.getPluginManager()).thenReturn(mockPluginManager);
        Mockito.when(Bukkit.getItemFactory()).thenReturn(mockItemFactory);

        Mockito.when(mockItemFactory.getItemMeta(Mockito.any(Material.class))).thenReturn(mockItemMeta);
        Mockito.when(Bukkit.getWorld(Mockito.anyString())).then(
                invocation -> {
                    return mockWorld;
                });
        @SuppressWarnings("serial")
        Collection<? extends Player> players = new ArrayList<Player>() {{
            add(mockPlayer);
        }};
        PowerMockito.doReturn(players).when(Bukkit.class, "getOnlinePlayers");
        Mockito.when(Bukkit.getPlayer(Mockito.anyString())).thenReturn(mockPlayer);
        Mockito.when(Bukkit.getOfflinePlayer(Mockito.anyString())).thenReturn(mockPlayer);
    }

    protected class FakeInventory {
        protected ItemStack[] contents = new ItemStack[54];

        //copy from CraftBukkit
        protected int first(ItemStack item, boolean withAmount) {
            if (item == null) {
                return -1;
            }
            ItemStack[] inventory = contents;
            for (int i = 0; i < inventory.length; i++) {
                if (inventory[i] == null) continue;

                if (withAmount ? item.equals(inventory[i]) : isSimilar(item, inventory[i])) {
                    return i;
                }
            }
            return -1;
        }
    }

    public static FakeInventory fInventory(AbstractTestCommonFunctions test, ItemStack... items) {
        FakeInventory inv = test.new FakeInventory();

        for (int i = 0; i < Math.min(inv.contents.length, items.length); i++) {
            inv.contents[i] = items[i];
        }

        return inv;
    }

    protected abstract boolean isSimilar(ItemStack IS1, ItemStack IS2);

    protected abstract boolean isEqual(ItemStack IS1, ItemStack IS2);

    protected PlayerInventory preparePlayerInventory(Player mockPlayer, FakeInventory inv) {
        PlayerInventory mockInventory = Mockito.mock(PlayerInventory.class);

        Mockito.when(mockPlayer.getInventory()).thenReturn(mockInventory);
        Mockito.when(mockInventory.containsAtLeast(Mockito.any(ItemStack.class), Mockito.anyInt()))
                .then(invocation -> {
                    ItemStack target = invocation.getArgument(0);
                    int amount = invocation.getArgument(1);

                    int count = 0;
                    for (ItemStack IS : inv.contents) {
                        if (IS == null)
                            continue;

                        if (isSimilar(IS, target))
                            count += IS.getAmount();

                        if (count >= amount)
                            return true;
                    }

                    return false;
                });

        Mockito.when(mockInventory.removeItem(ArgumentMatchers.<ItemStack>any()))
                .then(invocation -> {
                    // Cody copied from CraftBukkit
                    Object[] items = invocation.getArguments();
                    HashMap<Integer, ItemStack> leftover = new HashMap<Integer, ItemStack>();

                    for (int i = 0; i < items.length; i++) {
                        ItemStack item = (ItemStack) items[i];
                        int toDelete = item.getAmount();

                        while (true) {
                            int first = inv.first(item, false);

                            // Drat! we don't have this type in the inventory
                            if (first == -1) {
                                item.setAmount(toDelete);
                                leftover.put(i, item);
                                break;
                            } else {
                                ItemStack itemStack = inv.contents[first];
                                int amount = itemStack.getAmount();

                                if (amount <= toDelete) {
                                    toDelete -= amount;
                                    // clear the slot, all used up
                                    inv.contents[first] = null;
                                } else {
                                    // split the stack and store
                                    itemStack.setAmount(amount - toDelete);
                                    inv.contents[first] = itemStack;
                                    toDelete = 0;
                                }
                            }

                            // Bail when done
                            if (toDelete <= 0) {
                                break;
                            }
                        }
                    }
                    return leftover;
                });

        return mockInventory;
    }

    @Test
    public void testLocation() {
        Location loc1 = new Location(mockWorld, 1, 2, 3);
        Location loc2 = new Location(mockWorld, 4, 5, 6, 0.5F, 0.6F);

        Mockito.when(mockWorld.getName()).thenReturn("test");
        Assert.assertEquals(loc1, fn.location("test", 1, 2, 3));

        Mockito.when(mockWorld.getName()).thenReturn("test2");
        Assert.assertEquals(loc2, fn.location("test2", 4, 5, 6, 0.5, 0.6));
    }

    @Test
    public void testBlock() {
        Block mockBlock = Mockito.mock(Block.class);
        Mockito.when(mockWorld.getBlockAt(Mockito.any(Location.class)))
                .thenReturn(mockBlock);

        Assert.assertEquals(mockBlock, fn.block("test", 1, 2, 3));
    }

    @Test
    public void testLocationEqual() {
        Location loc1 = new Location(mockWorld, 1, 2, 3);
        Location loc2 = new Location(mockWorld, 4, 5, 6, 0.5F, 0.6F);
        Location loc3 = new Location(mockWorld, 1, 2, 3, 0.7F, 0.8F);
        Location loc4 = new Location(mockWorld, 4, 5, 6, 0.1F, 0.2F);

        Assert.assertFalse(fn.locationEqual(loc1, loc2));
        Assert.assertTrue(fn.locationEqual(loc1, loc3));
        Assert.assertFalse(fn.locationEqual(loc2, loc3));
        Assert.assertTrue(fn.locationEqual(loc2, loc4));
    }

    @Test
    public abstract void testMakePotionEffect();

    @Test
    public void testPlayer() {
        Assert.assertEquals(mockPlayer, fn.player("wysohn"));
    }

    @Test
    public void testOPlayer() {
        Assert.assertEquals(mockPlayer, fn.oplayer("wysohn"));
    }

    @Test
    public abstract void testGetPlayers();

    @Test
    public void testCurrentArea() {
        //TODO: testable?
    }

    @Test
    public void testCurrentAreaAt() {
        //TODO: testable?
    }

    @Test
    public void testCurrentAreas() {
        //TODO: testable?
    }

    @Test
    public void testCurrentAreasAt() {
        //TODO: testable?
    }

    @Test
    public void testGetEntitiesInArea() {
        //TODO: testable?
    }

    @Test
    public void testColor() {
        Assert.assertEquals(ChatColor.RED + "My message",
                fn.color("&cMy message"));
    }

    @Test
    public void testBukkitColor() {
        Color expect = Color.fromRGB(3, 6, 8);
        Color result = fn.bukkitColor(3, 6, 8);
        Assert.assertEquals(expect.asBGR(), result.asBGR());
    }

    @Test
    public abstract void testItem();

    private String title;

    @Test
    public void testGetItemTitle() {
        ItemStack IS = new ItemStack(Material.STONE);
        Mockito.doAnswer(invocation -> "abc").when(mockItemMeta).getDisplayName();

        Assert.assertEquals("abc", fn.getItemTitle(IS));
    }

    @Test
    public void testSetItemTitle() {
        ItemStack IS = new ItemStack(Material.STONE);
        Mockito.doAnswer(invocation -> {
            title = invocation.getArgument(0);
            return null;
        }).when(mockItemMeta).setDisplayName(Mockito.anyString());

        fn.setItemTitle(IS, "xyz");
        Assert.assertEquals("xyz", title);
    }

    @Test
    public void testHasLore() {
        List<String> lores = new ArrayList<>();
        lores.add("abab");
        lores.add("cdcd");

        ItemStack IS = new ItemStack(Material.STONE);
        Mockito.doAnswer(invocation -> lores).when(mockItemMeta).getLore();

        Assert.assertTrue(fn.hasLore(IS, "abab"));
        Assert.assertFalse(fn.hasLore(IS, "hoho"));
    }

    @Test
    public void testGetLore() {
        List<String> lores = new ArrayList<>();
        lores.add("abab");
        lores.add("cdcd");

        ItemStack IS = new ItemStack(Material.STONE);
        Mockito.doAnswer(invocation -> lores).when(mockItemMeta).getLore();

        Assert.assertEquals("abab", fn.getLore(IS, 0));
        Assert.assertEquals("cdcd", fn.getLore(IS, 1));
        Assert.assertNull(fn.getLore(IS, 2));
        Assert.assertNull(fn.getLore(IS, -1));
    }

    @Test
    public void testAddLore() {
        List<String> lores = new ArrayList<>();
        lores.add("abab");
        lores.add("cdcd");

        ItemStack IS = new ItemStack(Material.STONE);
        Mockito.doAnswer(invocation -> lores).when(mockItemMeta).getLore();

        fn.addLore(IS, "efef");
        Assert.assertEquals(3, lores.size());
        Assert.assertEquals("efef", lores.get(lores.size() - 1));
    }

    @Test
    public void testSetLore() {
        List<String> lores = new ArrayList<>();
        lores.add("abab");
        lores.add("cdcd");

        ItemStack IS = new ItemStack(Material.STONE);
        Mockito.doAnswer(invocation -> lores).when(mockItemMeta).getLore();

        fn.setLore(IS, 0, "pqpq");
        Assert.assertEquals("pqpq", lores.get(0));
        fn.setLore(IS, 5, "ffee");
        Assert.assertEquals(6, lores.size());
        Assert.assertEquals("ffee", lores.get(5));
    }

    @Test
    public void testRemoveLore() {
        List<String> lores = new ArrayList<>();
        lores.add("abab");
        lores.add("cdcd");
        lores.add("efef");

        ItemStack IS = new ItemStack(Material.STONE);
        Mockito.doAnswer(invocation -> lores).when(mockItemMeta).getLore();

        fn.removeLore(IS, 2);
        Assert.assertEquals(2, lores.size());
        Assert.assertFalse(lores.contains("efef"));

        fn.removeLore(IS, 0);
        Assert.assertEquals(1, lores.size());
        Assert.assertFalse(lores.contains("abab"));
        Assert.assertEquals("cdcd", lores.get(0));
    }

    @Test
    public void testClearLore() {
        ItemStack IS = new ItemStack(Material.STONE);
        ArgumentCaptor<List> captor = ArgumentCaptor.forClass(List.class);

        fn.clearLore(IS);
        Mockito.verify(mockItemMeta).setLore(captor.capture());
        Assert.assertEquals(0, captor.getValue().size());
    }

    @Test
    public void testLoreSize() {
        List<String> lores = new ArrayList<>();
        lores.add("abab");
        lores.add("cdcd");
        lores.add("efef");

        ItemStack IS = new ItemStack(Material.STONE);
        Mockito.doAnswer(invocation -> lores).when(mockItemMeta).getLore();

        Assert.assertEquals(3, fn.loreSize(IS));
    }

    @Test
    public void testFormatCurrency() {
        Assert.assertEquals("$3,234,463.44", fn.formatCurrency(3234463.44));
        Assert.assertEquals("$3,234,463.44", fn.formatCurrency(3234463.44, "en", "US"));
        Assert.assertEquals("\u00a33,234,463.44", fn.formatCurrency(3234463.44, "en", "GB"));
    }

    @Test
    public void testGetTargetBlock() {
        fn.getTargetBlock(mockPlayer, 30);
        Mockito.verify(mockPlayer).getTargetBlock(null, 30);
    }

    @Test
    public abstract void testHeadForName();

    @Test
    public abstract void testHeadForValue();
}<|MERGE_RESOLUTION|>--- conflicted
+++ resolved
@@ -52,13 +52,8 @@
     }
 
     @Before
-<<<<<<< HEAD
     public void init() throws Exception{
         mockMain = Mockito.mock(TriggerReactorCore.class);
-=======
-    public void init() throws Exception {
-        mockMain = Mockito.mock(TriggerReactor.class);
->>>>>>> 35c8cb7f
         mockItemFactory = Mockito.mock(ItemFactory.class);
         mockPluginManager = Mockito.mock(PluginManager.class);
         mockWorld = Mockito.mock(World.class);
