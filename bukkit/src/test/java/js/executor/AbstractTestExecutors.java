package js.executor;

//import io.github.wysohn.triggerreactor.bukkit.manager.trigger.share.api.vault.VaultSupport;

import io.github.wysohn.triggerreactor.core.bridge.IInventory;
import io.github.wysohn.triggerreactor.core.bridge.entity.IPlayer;
import io.github.wysohn.triggerreactor.core.main.TriggerReactor;
import io.github.wysohn.triggerreactor.core.manager.trigger.AbstractInventoryTriggerManager;
import js.AbstractTestJavaScripts;
import js.ExecutorTest;
import js.JsTest;
import junit.framework.Assert;
import org.bukkit.*;
import org.bukkit.block.Block;
import org.bukkit.block.BlockState;
import org.bukkit.entity.Entity;
import org.bukkit.entity.ItemFrame;
import org.bukkit.entity.Player;
import org.bukkit.event.inventory.InventoryClickEvent;
import org.bukkit.inventory.Inventory;
import org.bukkit.inventory.ItemStack;
import org.bukkit.inventory.PlayerInventory;
import org.bukkit.inventory.meta.ItemMeta;
import org.bukkit.material.Lever;
import org.junit.Test;
import org.mockito.Mockito;
import org.powermock.api.mockito.PowerMockito;

import java.util.ArrayList;
import java.util.Collection;

import static io.github.wysohn.triggerreactor.core.utils.TestUtil.assertJSError;
import static org.mockito.Mockito.times;

/**
 * Test driving class for testing Executors.
 */

public abstract class AbstractTestExecutors extends AbstractTestJavaScripts {
    @Test
    public void testPlayer_SetFlyMode() throws Exception {
        Player mockPlayer = Mockito.mock(Player.class);

        JsTest test = new ExecutorTest(engine, "SETFLYMODE")
                .addVariable("player", mockPlayer);

        for (boolean b : new boolean[]{true, false}) {
            test.withArgs(b).test();
            Mockito.verify(mockPlayer).setAllowFlight(Mockito.eq(b));
            Mockito.verify(mockPlayer).setFlying(Mockito.eq(b));
        }

        assertJSError(() -> test.withArgs(true, true).test(), "Incorrect number of arguments for executor SETFLYMODE");
        assertJSError(() -> test.withArgs("merp").test(), "Invalid argument for executor SETFLYMODE: merp");
    }

    @Test
    public void testPlayer_SetFlySpeed() throws Exception {
        Player vp = Mockito.mock(Player.class);
        JsTest test = new ExecutorTest(engine, "SETFLYSPEED")
                .addVariable("player", vp);

        //only case
        test.withArgs(0.5).test();
        Mockito.verify(vp).setFlySpeed(0.5F);

        //Unexpected cases
        assertJSError(() -> test.withArgs().test(), "Incorrect Number of arguments for Executor SETFLYSPEED");
        assertJSError(() -> test.withArgs(0.5, 13).test(), "Incorrect Number of arguments for Executor SETFLYSPEED");
        assertJSError(() -> test.withArgs("HI").test(), "Invalid argument for SETFLYSPEED: HI");
        assertJSError(() -> test.withArgs(4).test(), "Argument for Executor SETFLYSPEED is outside of range -1..1");
        assertJSError(() -> test.withArgs(-4).test(), "Argument for Executor SETFLYSPEED is outside of range -1..1");
    }

    @Test
    public void testPlayer_SetFood() throws Exception {
        Player vp = Mockito.mock(Player.class);
        JsTest test = new ExecutorTest(engine, "SETFOOD")
                .addVariable("player", vp);


        //case1
        test.withArgs(3).test();
        Mockito.verify(vp).setFoodLevel(3);

        //case2
        test.withArgs(4.0).test();
        Mockito.verify(vp).setFoodLevel(4);

        //Unexpected Cases
        assertJSError(() -> test.withArgs().test(), "Incorrect Number of arguments for Executor SETFOOD");
        assertJSError(() -> test.withArgs("HI").test(), "Invalid argument for Executor SETFOOD: HI");
        assertJSError(() -> test.withArgs(3.4).test(), "Argument for Executor SETFOOD should be a whole number");
        assertJSError(() -> test.withArgs(-3.0).test(), "Argument for Executor SETFOOD should not be negative");
    }

    @Test
    public void testPlayer_SetGameMode() throws Exception {
        Player vp = Mockito.mock(Player.class);
        JsTest test = new ExecutorTest(engine, "SETGAMEMODE")
                .addVariable("player", vp);

        //only case
        test.withArgs("creative").test();
        Mockito.verify(vp).setGameMode(GameMode.valueOf("CREATIVE"));

        //case2
        test.withArgs(2).test();
        Mockito.verify(vp).setGameMode(GameMode.valueOf("ADVENTURE"));

        //Unexpected Cases
        assertJSError(() -> test.withArgs().test(), "Incorrect number of arguments for executor SETGAMEMODE");
        assertJSError(() -> test.withArgs(34).test(), "Invalid argument for Executor SETGAMEMODE: 34");
        assertJSError(() -> test.withArgs("hElLo").test(), "Unknown GAEMMODE value hElLo");
    }

    @Test
    public void testPlayer_SetHealth() throws Exception {
        Player vp = Mockito.mock(Player.class);
        JsTest test = new ExecutorTest(engine, "SETHEALTH")
                .addVariable("player", vp);
        PowerMockito.when(vp, "getMaxHealth").thenReturn(20.0);

        //case1
        test.withArgs(2).test();
        Mockito.verify(vp).setHealth(2.0);

        //case2
        test.withArgs(3.0).test();
        Mockito.verify(vp).setHealth(3.0);

        //Unexpected Cases
        assertJSError(() -> test.withArgs(1, 334).test(), "Incorrect Number of arguments for executor SETHEALTH");
        assertJSError(() -> test.withArgs("yeah").test(), "Invalid argument for SETHEALTH: yeah");
        assertJSError(() -> test.withArgs(-17).test(), "Argument for Exector SETHEALTH should not be negative");
        assertJSError(() -> test.withArgs(50).test(), "Argument for Executor SETHEALTH is greater than the max health");
    }

    @SuppressWarnings("deprecation")
    @Test
    public void testPlayer_SetMaxHealth() throws Exception {
        Player vp = Mockito.mock(Player.class);
        JsTest test = new ExecutorTest(engine, "SETMAXHEALTH")
                .addVariable("player", vp);

        //case1
        test.withArgs(30).test();
        Mockito.verify(vp).setMaxHealth(30.0);

        //case2
        test.withArgs(35.4).test();
        Mockito.verify(vp).setMaxHealth(35.4);

        //Unexpected Cases
        assertJSError(() -> test.withArgs(20, 33).test(), "Incorrect Number of arguments for Executor SETMAXHEALTH");
        assertJSError(() -> test.withArgs("NONO").test(), "Invalid argument for SETMAXHEALTH: NONO");
        assertJSError(() -> test.withArgs(-30).test(), "Argument for Executor SETMAXHEALTH should not be negative or zero");
        assertJSError(() -> test.withArgs(2098).test(), "Maximum health cannot be greater than 2048");
    }

    @Test
    public void testPlayer_SetSaturation() throws Exception {
        Player vp = Mockito.mock(Player.class);
        JsTest test = new ExecutorTest(engine, "SETSATURATION")
                .addVariable("player", vp);

        //case1
        test.withArgs(25).test();
        Mockito.verify(vp).setSaturation(25.0F);

        //case2
        test.withArgs(44.0).test();
        Mockito.verify(vp).setSaturation(44.0F);

        //Unexpected Cases
        assertJSError(() -> test.withArgs().test(), "Incorrect Number of arguments for Executor SETSATURATION");
        assertJSError(() -> test.withArgs("Hi").test(), "Invalid argument for SETSATURATION: Hi");
        assertJSError(() -> test.withArgs(-45).test(), "Argument for Executor SETSATURATION should not be negative");
    }

    @Test
    public void testPlayer_SetWalkSpeed() throws Exception {
        Player vp = Mockito.mock(Player.class);
        JsTest test = new ExecutorTest(engine, "SETWALKSPEED")
                .addVariable("player", vp);
        //case1
        test.withArgs(1).test();
        Mockito.verify(vp).setWalkSpeed(1.0F);

        //case2
        test.withArgs(0.7).test();
        Mockito.verify(vp).setWalkSpeed(0.7F);

        //Unexpected Cases
        assertJSError(() -> test.withArgs().test(), "Incorrect Number of arguments for Executor SETWALKSPEED");
        assertJSError(() -> test.withArgs("NUU").test(), "Invalid argument for SETWALKSPEED: NUU");
        assertJSError(() -> test.withArgs(-3).test(), "Argument for Executor SETWALKSPEED is outside of the allowable range -1..1");
    }

    @Test
    public void testPlayer_SetXp() throws Exception {
        Player vp = Mockito.mock(Player.class);
        JsTest test = new ExecutorTest(engine, "SETXP")
                .addVariable("player", vp);

        //case1
        test.withArgs(0.3).test();
        Mockito.verify(vp).setExp(0.3F);

        //case2
        test.withArgs(1).test();
        Mockito.verify(vp).setExp(1.0F);

        //Unexpected Cases
        assertJSError(() -> test.withArgs().test(), "Incorrect number of arguments for executor SETXP");
        assertJSError(() -> test.withArgs("lmao").test(), "Invalid argument for SETXP: lmao");
        assertJSError(() -> test.withArgs(33).test(), "33 is outside of the allowable range of 0..1 for executor SETXP");

    }

    @Test
    public void testActionBar() throws Exception {
        //TODO
    }

    @Test
    public void testBroadcast() throws Exception {
        Collection<Player> players = new ArrayList<>();
        for (int i = 0; i < 5; i++) {
            players.add(Mockito.mock(Player.class));
        }

        String message = "&cHey all";
        String colored = ChatColor.translateAlternateColorCodes('&', message);

        PowerMockito.doReturn(players)
                .when(Bukkit.class, "getOnlinePlayers");

        new ExecutorTest(engine, "BROADCAST")
                .withArgs(message)
                .test();

<<<<<<< HEAD
        for(Player mockPlayer : players){
=======
        for (Player mockPlayer : players) {
>>>>>>> 35c8cb7f
            Mockito.verify(mockPlayer)
                    .sendMessage(Mockito.argThat((String s) -> colored.equals(s)));
        }
    }

    @Test
<<<<<<< HEAD
    public void testBurn() throws Exception{
=======
    public void testBurn() throws Exception {
>>>>>>> 35c8cb7f
        //happy cases

        Player mockPlayer = Mockito.mock(Player.class);
        Entity mockEntity = Mockito.mock(Entity.class);
        JsTest test = new ExecutorTest(engine, "BURN").addVariable("player", mockPlayer);

        test.withArgs(3).test();
        Mockito.verify(mockPlayer).setFireTicks(60);

        test.withArgs(0.101).test();
        Mockito.verify(mockPlayer).setFireTicks(2);

        test.withArgs(mockEntity, 1).test();
        Mockito.verify(mockEntity).setFireTicks(20);

        PowerMockito.when(Bukkit.class, "getPlayer", "merp").thenReturn(mockPlayer);
        test.withArgs("merp", 5).test();
        Mockito.verify(mockPlayer).setFireTicks(100);

        //sad cases
        PowerMockito.when(Bukkit.class, "getPlayer", "merp").thenReturn(null);
        assertJSError(() -> test.withArgs(-1).test(), "The number of seconds to burn should be positive");
        assertJSError(() -> test.withArgs().test(), "Invalid number of parameters. Need [Number] or [Entity<entity or string>, Number]");
        assertJSError(() -> test.withArgs(1, 1, 1).test(), "Invalid number of parameters. Need [Number] or [Entity<entity or string>, Number]");
        assertJSError(() -> test.withArgs(true).test(), "Invalid number for seconds to burn: true");
        assertJSError(() -> test.withArgs(null, 4).test(), "player to burn should not be null");
        assertJSError(() -> test.withArgs("merp", 3).test(), "player to burn does not exist");
        assertJSError(() -> test.withArgs(3, 3).test(), "invalid entity to burn: 3");
        assertJSError(() -> test.withArgs(mockEntity, "merp").test(), "The number of seconds to burn should be a number");
        assertJSError(() -> test.withArgs(mockEntity, -1).test(), "The number of seconds to burn should be positive");
    }

    @Test
<<<<<<< HEAD
    public void testClearChat() throws Exception{
=======
    public void testClearChat() throws Exception {
>>>>>>> 35c8cb7f
        Player vp = Mockito.mock(Player.class);
        Player vp2 = Mockito.mock(Player.class);
        Player nullP = null;
        JsTest test = new ExecutorTest(engine, "CLEARCHAT").addVariable("player", vp);

        //case1
        test.withArgs().test();
        Mockito.verify(vp, times(30)).sendMessage("");

        //case2
        test.withArgs(vp2).test();
        Mockito.verify(vp2, times(30)).sendMessage("");

        //Unexpected Cases
        assertJSError(() -> test.withArgs(nullP).test(), "Found unexpected parameter - player: null");
        assertJSError(() -> test.withArgs(1, 2).test(), "Too many parameters found! CLEARCHAT accept up to one parameter.");
    }

    @Test
    public void testClearEntity() throws Exception {
        Player vp = Mockito.mock(Player.class);
        Collection<Entity> entities = new ArrayList<>();
        for (int i = 0; i < 10; i++) {
            entities.add(Mockito.mock(Entity.class));
        }
        JsTest test = new ExecutorTest(engine, "CLEARENTITY")
                .addVariable("player", vp);
        PowerMockito.when(vp, "getNearbyEntities", 2d, 2d, 2d).thenReturn(entities);
        test.withArgs(2).test();
        for (Entity ve : entities) {
            Mockito.verify(ve).remove();
        }
        assertJSError(() -> test.withArgs().test(), "Invalid parameters! [Number]");
        assertJSError(() -> test.withArgs("NO").test(), "Invalid parameters! [Number]");
    }

    @Test
    public void testClearPotion() throws Exception {
        Player p = Mockito.mock(Player.class);
        ExecutorTest test = new ExecutorTest(engine, "CLEARPOTION");
        test.addVariable("player", p);
        test.test();

        Assert.assertEquals(0, test.getOverload());
        Assert.assertEquals(1, test.getOverload("SPEED"));

        Assert.assertFalse(test.isValid(0));
        Assert.assertFalse(test.isValid("SPEED", "SPEED"));
    }

    @Test
    public void testCloseGUI() throws Exception {
        Player vp = Mockito.mock(Player.class);
        JsTest test = new ExecutorTest(engine, "CLOSEGUI")
                .addVariable("player", vp);

        //only happy case
        test.withArgs().test();
        Mockito.verify(vp).closeInventory();
    }

    @Test
    public void testCmd() throws Exception {
        // #CMD internally creates Event which cannot be tested
    }

    @Test
    public void testCmdCon() throws Exception {
        // #CMDCON retrieve ConsoleCommandSender by static method
    }

    @Test
    public void testDoorClose() throws Exception {
        //TODO
    }

    @Test
    public void testDoorOpen() throws Exception {
        //TODO
    }

    @Test
    public void testDoorToggle() throws Exception {
        //TODO
    }

    @Test
    public void testDropItem() throws Exception {
        //TODO
    }

    @Test
    public void testExplosion() throws Exception {
        //TODO
    }

    @Test
    public void testFallingBlock() throws Exception {
        //TODO
    }

    @Test
    public void testGive() throws Exception {
        Player vp = Mockito.mock(Player.class);
        PlayerInventory vpInv = Mockito.mock(PlayerInventory.class);
        ItemStack vItem = Mockito.mock(ItemStack.class);
        JsTest test = new ExecutorTest(engine, "GIVE")
                .addVariable("player", vp);

        PowerMockito.when(vp, "getInventory").thenReturn(vpInv);
        PowerMockito.when(vpInv, "firstEmpty").thenReturn(4);
        test.withArgs(vItem).test();
        Mockito.verify(vpInv).addItem(vItem);

        assertJSError(() -> test.withArgs().test(), "Invalid parameters. Need [ItemStack]");
        PowerMockito.when(vpInv, "firstEmpty").thenReturn(-1);
        assertJSError(() -> test.withArgs(vItem).test(), "Player has no empty slot.");
        PowerMockito.when(vpInv, "firstEmpty").thenReturn(7);
        assertJSError(() -> test.withArgs("hi").test(), "Invalid ItemStack: hi");
    }

    @Test
    public void testGUI() throws Exception {
        IPlayer vip = Mockito.mock(IPlayer.class);
        TriggerReactor tr = Mockito.mock(TriggerReactor.class);
        AbstractInventoryTriggerManager invManager = Mockito.mock(AbstractInventoryTriggerManager.class);
        IInventory iInv = Mockito.mock(IInventory.class);
        JsTest test = new ExecutorTest(engine, "GUI")
                .addVariable("player", vip)
                .addVariable("plugin", tr);

        PowerMockito.when(tr, "getInvManager").thenReturn(invManager);
        PowerMockito.when(invManager, "openGUI", vip, "Hi").thenReturn(iInv);
        test.withArgs("Hi").test();
        Mockito.verify(invManager).openGUI(vip, "Hi");

        assertJSError(() -> test.withArgs().test(), "Invalid parameters. Need [String]");
        PowerMockito.when(invManager, "openGUI", vip, "hello").thenReturn(null);
        assertJSError(() -> test.withArgs("hello").test(), "No such Inventory Trigger named hello");
    }

    @Test
    public void testItemFrameRotate() throws Exception {
        Location vLoc = Mockito.mock(Location.class);
        Location vLoc2 = Mockito.mock(Location.class);
        Block vBlock = Mockito.mock(Block.class);
        World vWorld = Mockito.mock(World.class);
        Collection<ItemFrame> vEntities = new ArrayList<>();
        for (int i = 0; i < 4; i++) {
            vEntities.add(Mockito.mock(ItemFrame.class));
        }
        JsTest test = new ExecutorTest(engine, "ITEMFRAMEROTATE");

        PowerMockito.when(vLoc, "getBlock").thenReturn(vBlock);
        PowerMockito.when(vBlock, "getWorld").thenReturn(vWorld);
        PowerMockito.when(vBlock, "getLocation").thenReturn(vLoc2);
        PowerMockito.when(vWorld, "getNearbyEntities", vLoc2, 2.0, 2.0, 2.0).thenReturn(vEntities);

        test.withArgs("NOne", vLoc).test();
        for (ItemFrame entity : vEntities) {
            Mockito.verify(entity).setRotation(Rotation.valueOf("NOne".toUpperCase()));
        }
        assertJSError(() -> test.withArgs().test(), "Invalid parameters. Need [Rotation<string>, Location<location or number number number>]");

        //TODO - need test for the situation of args.length == 4
    }

    @Test
    public void testItemFrameSet() throws Exception {
        //TODO
    }

    @Test
    public void testKill() throws Exception {
        Player vp = Mockito.mock(Player.class);
        JsTest test = new ExecutorTest(engine, "KILL")
                .addVariable("player", vp);

        test.withArgs().test();
        Mockito.verify(vp).setHealth(0d);
    }

    @Test
    public void testLeverOff() throws Exception {

        Location vLoc = Mockito.mock(Location.class);
        Block vBlock = Mockito.mock(Block.class);
        BlockState vBS = Mockito.mock(BlockState.class);
        Lever vLever = Mockito.mock(Lever.class);
        JsTest test = new ExecutorTest(engine, "LEVEROFF");

        PowerMockito.when(vLoc, "getBlock").thenReturn(vBlock);
        PowerMockito.when(vBlock, "getState").thenReturn(vBS);
        PowerMockito.when(vBS, "getData").thenReturn(vLever);
        test.withArgs(vLoc).test();
        Mockito.verify(vLever).setPowered(false);

        assertJSError(() -> test.withArgs().test(), "Invalid parameters. Need [Location<location or number number number>]");
        //TODO - need test for the situation of args.length == 3
    }

    @Test
    public void testLeverOn() throws Exception {

        Location vLoc = Mockito.mock(Location.class);
        Block vBlock = Mockito.mock(Block.class);
        BlockState vBS = Mockito.mock(BlockState.class);
        Lever vLever = Mockito.mock(Lever.class);
        JsTest test = new ExecutorTest(engine, "LEVERON");

        PowerMockito.when(vLoc, "getBlock").thenReturn(vBlock);
        PowerMockito.when(vBlock, "getState").thenReturn(vBS);
        PowerMockito.when(vBS, "getData").thenReturn(vLever);
        test.withArgs(vLoc).test();
        Mockito.verify(vLever).setPowered(true);

        assertJSError(() -> test.withArgs().test(), "Invalid parameters. Need [Location<location or number number number>]");
        //TODO - need test for the situation of args.length == 3
    }

    @Test
    public void testLeverToggle() throws Exception {

        Location vLoc = Mockito.mock(Location.class);
        Block vBlock = Mockito.mock(Block.class);
        BlockState vBS = Mockito.mock(BlockState.class);
        Lever vLever = Mockito.mock(Lever.class);
        JsTest test = new ExecutorTest(engine, "LEVERTOGGLE");

        PowerMockito.when(vLoc, "getBlock").thenReturn(vBlock);
        PowerMockito.when(vBlock, "getState").thenReturn(vBS);
        PowerMockito.when(vBS, "getData").thenReturn(vLever);

        //case1
        PowerMockito.when(vLever, "isPowered").thenReturn(false);
        test.withArgs(vLoc).test();
        Mockito.verify(vLever).setPowered(true);
        //case2
        PowerMockito.when(vLever, "isPowered").thenReturn(true);
        test.withArgs(vLoc).test();
        Mockito.verify(vLever).setPowered(false);

        assertJSError(() -> test.withArgs().test(), "Invalid parameters. Need [Location<location or number number number>]");
        //TODO - need test for the situation of args.length == 3
    }

    @Test
    public void testLightning() throws Exception {
        Location vLoc = Mockito.mock(Location.class);
        World vWorld = Mockito.mock(World.class);
        JsTest test = new ExecutorTest(engine, "LIGHTNING");

        PowerMockito.when(vLoc, "getWorld").thenReturn(vWorld);
        test.withArgs(vLoc).test();
        Mockito.verify(vWorld).strikeLightning(vLoc);

        assertJSError(() -> test.withArgs().test(), "Invalid parameters! [String, Number, Number, Number] or [Location]");
        assertJSError(() -> test.withArgs("hff").test(), "Invalid parameters! [String, Number, Number, Number] or [Location]");
        //TODO - need test for the situation of args.length == 4
    }

    @Test
    public void testLog() throws Exception {
        //no way to test window.print()
    }

    @Test
    public void testMessage() throws Exception {
        Player mockPlayer = Mockito.mock(Player.class);

        new ExecutorTest(engine, "MESSAGE")
                .addVariable("player", mockPlayer)
                .withArgs("&cTest Message")
                .test();

        String expected = ChatColor.translateAlternateColorCodes('&', "&cTest Message");
        Mockito.verify(mockPlayer).sendMessage(Mockito.argThat((String str) -> expected.equals(str)));
    }

    @Test
    public void testModifyHeldItem() throws Exception {
        //TODO
    }

    @Test
    public void testModifyPlayer() throws Exception {
        //No longer supported
    }

    @Test
    public void testMoney() throws Exception {
        //written in each platform's test class.
    }

    @Test
    public void testMysql() throws Exception {
        //TODO
    }

    @Test
    public void testPermission() throws Exception {
        //TODO
    }

    @Test
    public void testPotion() throws Exception {
        //TODO
    }

    @Test
    public void testPush() throws Exception {
        //TODO
    }

    @Test
    public void testRotateBlock() throws Exception {
        //TODO
    }

    @Test
    public void testScoreboard() throws Exception {
        //TODO
    }

    @Test
    public void testServer() throws Exception {
        //TODO
    }

    @Test
    public void testSetBlock() throws Exception {
        //TODO
    }

    @Test
    public void testSignEdit() throws Exception {
        //TODO        
    }

    @Test
    public void testSound() throws Exception {
        //TODO
    }

    @Test
    public void testSoundAll() throws Exception {
        //TODO
    }

    @Test
    public void testSpawn() throws Exception {
        //TODO
    }

    @Test
    public void testTime() throws Exception {
        //TODO
    }

    @Test
    public void testTp() throws Exception {
        //TODO
    }

    @Test
    public void testTppos() throws Exception {
        //TODO
    }

    @Test
    public void testVelocity() throws Exception {
        //TODO
    }

    @Test
    public void testWeather() throws Exception {
        JsTest test = new ExecutorTest(engine, "WEATHER");
        World mockWorld = Mockito.mock(World.class);
        PowerMockito.when(Bukkit.class, "getWorld", "merp").thenReturn(mockWorld);

        test.withArgs("merp", true).test();
        Mockito.verify(mockWorld).setStorm(true);

        PowerMockito.when(Bukkit.class, "getWorld", "merp").thenReturn(null);
        assertJSError(() -> test.withArgs("merp", true, true).test(), "Invalid parameters! [String, Boolean]");
        assertJSError(() -> test.withArgs("merp", 1).test(), "Invalid parameters! [String, Boolean]");
        assertJSError(() -> test.withArgs(mockWorld, false).test(), "Invalid parameters! [String, Boolean]");
        assertJSError(() -> test.withArgs("merp", true).test(), "Unknown world named merp");
    }

    @Test
    public void testKick() throws Exception {

        Player vp = Mockito.mock(Player.class);
        Player vp2 = Mockito.mock(Player.class);
        Player nullP = null;
        String msg = ChatColor.translateAlternateColorCodes('&', "&c[TR] You've been kicked from the server.");
        String msg2 = ChatColor.translateAlternateColorCodes('&', "&cKICKED");

        //case1
        ExecutorTest test = new ExecutorTest(engine, "KICK");
        test.addVariable("player", vp);
        test.withArgs().test();
        Mockito.verify(vp).kickPlayer(msg);

        //case2
        test.withArgs(msg2).test();
        Mockito.verify(vp).kickPlayer(msg2);

        //case3
        test.withArgs(vp2).test();
        Mockito.verify(vp2).kickPlayer(msg);

        //case4
        test.withArgs(vp2, msg2).test();
        Mockito.verify(vp2).kickPlayer(msg2);

        //Unexpected Exception Cases
        test.assertInvalid(1);
        test.assertInvalid(vp, 232);
        test.assertInvalid(1, 2, 3);
        test.addVariable("player", null);

        test.assertInvalid(null, "msg");
        test.assertInvalid(nullP);
        assertJSError(() -> test.withArgs().test(), "Too few arguments! You should enter at least on argument if you use KICK executor from console.");
    }

    @Test
    public void testSetHeldItem() throws Exception {
        Player vp = Mockito.mock(Player.class);
        ItemStack vItem = Mockito.mock(ItemStack.class);
        PlayerInventory piv = Mockito.mock(PlayerInventory.class);
        ExecutorTest test = new ExecutorTest(engine, "SETHELDITEM");
        test.addVariable("player", vp);
        PowerMockito.when(vp, "getInventory").thenReturn(piv);
        test.withArgs(vItem).test();
        Mockito.verify(piv).setItemInHand(vItem);

        Assert.assertEquals(0, test.getOverload(vItem));
        test.assertInvalid(0);
        test.assertInvalid("NUUP");
        test.assertInvalid(true);
    }

    @Test
    public void testSetOffHand() throws Exception {
        Player vp = Mockito.mock(Player.class);
        ItemStack vItem = Mockito.mock(ItemStack.class);
        PlayerInventory vInv = Mockito.mock(PlayerInventory.class);
        ExecutorTest test = new ExecutorTest(engine, "SETOFFHAND");
        test.addVariable("player", vp);
        PowerMockito.when(vp, "getInventory").thenReturn(vInv);
        test.withArgs(vItem).test();
        Mockito.verify(vInv).setItemInOffHand(vItem);

        test.assertInvalid(0);
        test.assertInvalid("HELLO");
        test.assertInvalid(true);
    }

    @Test
    public void testSetPlayerInv() throws Exception {
        Player vp = Mockito.mock(Player.class);
        ItemStack vItem = Mockito.mock(ItemStack.class);
        PlayerInventory vInv = Mockito.mock(PlayerInventory.class);
        PowerMockito.when(vp, "getInventory").thenReturn(vInv);
        PowerMockito.when(vInv, "getSize").thenReturn(36);
        ExecutorTest test = new ExecutorTest(engine, "SETPLAYERINV");
        test.addVariable("player", vp);
        test.withArgs(1, vItem).test();
        Mockito.verify(vInv).setItem(1, vItem);
        test.assertInvalid(0);
        test.assertInvalid("HELLO");
        test.assertInvalid(0, "hu");
        test.assertInvalid(true, 0);
    }

    @Test
    public void testSetItemLore() throws Exception {
        ItemStack vItem = Mockito.mock(ItemStack.class);
        ItemMeta vIM = Mockito.mock(ItemMeta.class);
        ExecutorTest test = new ExecutorTest(engine, "SETITEMLORE");
        PowerMockito.when(vItem, "getItemMeta").thenReturn(vIM);
        test.withArgs("NO\nNO", vItem).test();
        Mockito.verify(vItem).setItemMeta(vIM);

        test.assertValid("herllo", vItem);
        test.assertInvalid(0);
        test.assertInvalid("HELLO");
        test.assertInvalid(0, "hu");
        test.assertInvalid(true, 0);
    }

    @Test
    public void testSetItemName() throws Exception {
        ItemStack vItem = Mockito.mock(ItemStack.class);
        ItemMeta vIM = Mockito.mock(ItemMeta.class);
        Material stone = Material.valueOf("STONE");
        ExecutorTest test = new ExecutorTest(engine, "SETITEMNAME");
        PowerMockito.when(vItem, "getItemMeta").thenReturn(vIM);
        PowerMockito.when(vItem, "getType").thenReturn(stone);
        test.withArgs("NO--NO", vItem).test();
        Mockito.verify(vIM).setDisplayName("NO--NO");
        Mockito.verify(vItem).setItemMeta(vIM);

        test.assertValid("herllo", vItem);
        test.assertInvalid(0);
        test.assertInvalid("HELLO");
        test.assertInvalid(0, "hu");
        test.assertInvalid(true, 0);
    }

    @Test
    public void testSetSlot() throws Exception {
        InventoryClickEvent vEvent = Mockito.mock(InventoryClickEvent.class);
        Inventory vInv = Mockito.mock(Inventory.class);
        ItemStack vItem = Mockito.mock(ItemStack.class);
        PowerMockito.when(vEvent, "getInventory").thenReturn(vInv);
        PowerMockito.when(vInv, "getSize").thenReturn(36);
        ExecutorTest test = new ExecutorTest(engine, "SETSLOT");
        test.addVariable("event", vEvent);
        test.withArgs(1, vItem).test();
        Mockito.verify(vInv).setItem(1, vItem);

        test.assertValid(33, vItem);
        test.assertInvalid("hi", vItem);
        test.assertInvalid(0);
        test.assertInvalid("NOPE");
        test.assertInvalid(true, 0);
    }

    @Test
    public void testSetType() throws Exception {
        ItemStack vItem = Mockito.mock(ItemStack.class);
        Material stone = Material.valueOf("STONE");
        Material newDirt = Material.valueOf("DIRT");
        PowerMockito.when(vItem, "getType").thenReturn(stone);

        ExecutorTest test = new ExecutorTest(engine, "SETTYPE");

        test.withArgs("DIRT", vItem).test();

        Mockito.verify(vItem).setType(newDirt);

        test.assertValid("STONE", vItem);
        test.assertInvalid(1, vItem);
        test.assertInvalid(1, 3);
        test.assertInvalid("h", "d");
        test.assertInvalid(vItem, 2);
    }

    @Test
    public void testSetCount() throws Exception {
        ItemStack vItem = Mockito.mock(ItemStack.class);
        Material stone = Material.valueOf("STONE");
        PowerMockito.when(vItem, "getType").thenReturn(stone);

        ExecutorTest test = new ExecutorTest(engine, "SETCOUNT");

        test.withArgs(3, vItem).test();

        Mockito.verify(vItem).setAmount(3);

        test.assertValid(1, vItem);
        test.assertInvalid(1, 3);
        test.assertInvalid("h", "d");
        test.assertInvalid(vItem, 2);
    }
}<|MERGE_RESOLUTION|>--- conflicted
+++ resolved
@@ -240,22 +240,14 @@
                 .withArgs(message)
                 .test();
 
-<<<<<<< HEAD
-        for(Player mockPlayer : players){
-=======
         for (Player mockPlayer : players) {
->>>>>>> 35c8cb7f
             Mockito.verify(mockPlayer)
                     .sendMessage(Mockito.argThat((String s) -> colored.equals(s)));
         }
     }
 
     @Test
-<<<<<<< HEAD
-    public void testBurn() throws Exception{
-=======
     public void testBurn() throws Exception {
->>>>>>> 35c8cb7f
         //happy cases
 
         Player mockPlayer = Mockito.mock(Player.class);
@@ -289,11 +281,7 @@
     }
 
     @Test
-<<<<<<< HEAD
-    public void testClearChat() throws Exception{
-=======
     public void testClearChat() throws Exception {
->>>>>>> 35c8cb7f
         Player vp = Mockito.mock(Player.class);
         Player vp2 = Mockito.mock(Player.class);
         Player nullP = null;
