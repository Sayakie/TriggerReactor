plugins {
    id 'java'
    id 'groovy'
}

repositories {
    jcenter()
    mavenCentral()
}

javadoc {
    source = sourceSets.main.allJava
    classpath = configurations.compile
    failOnError = false
    options {
        links "https://docs.oracle.com/javase/8/docs/api/"
        links "https://hub.spigotmc.org/javadocs/bukkit/"
        links "https://jd.spongepowered.org/7.0.0/"
    }
}

subprojects {
    apply plugin: 'java'
    test {
        reports.html.enabled = false
    }

    ext {
        id = 'TriggerReactor'
<<<<<<< HEAD
        version = '3.1.0'
=======
        version = '3.0.4'
>>>>>>> edda2d4c
        description = 'Simple script parser with infinite possibility'
        author = 'wysohn'
        authors = [
                'soliddanii',
                'MidnightSugar',
                'TheBestNightSky',
                'dltks0306',
                'RubrumExPlaneta',
                'Alex4386',
                'RedLime',
                'mrandriyg',
                'professer_snape',
                'gerzytet'
        ]
    }


    sourceSets {
        main {
            java {
                srcDirs = ['src/main/java']
            }
            resources {
                srcDirs = ['src/main/resources']
                include '**/*.js'
                include '**/*.yml'
            }
        }

        test {
            java {
                srcDirs = ['src/test/java/']
            }
        }
    }

    repositories {
        jcenter()
        mavenCentral()

        //bstats
        maven {
            name = 'CodeMC'
            url = 'https://repo.codemc.org/repository/maven-public'
        }
    }

    dependencies {
        // https://mvnrepository.com/artifact/mysql/mysql-connector-java
        compile group: 'mysql', name: 'mysql-connector-java', version: '5.1.13'

        // https://mvnrepository.com/artifact/mysql/mysql-connector-java
        compile group: 'mysql', name: 'mysql-connector-java', version: '5.1.13'

        testCompile 'junit:junit:4.11'
        testCompile 'org.mockito:mockito-core:2.8.+'
        testCompile 'org.powermock:powermock-core:2.+'
        testCompile 'org.powermock:powermock-module-junit4:2.+'
        testCompile 'org.powermock:powermock-api-mockito2:2.+'
        testCompile 'org.javassist:javassist:3.20.0-GA'
    }

    task copyJars(type: Copy) {
        from project.file('build/libs')
        include '*.jar'
        into rootProject.file('build/libs')
    }

    build.finalizedBy(copyJars)
}<|MERGE_RESOLUTION|>--- conflicted
+++ resolved
@@ -27,11 +27,7 @@
 
     ext {
         id = 'TriggerReactor'
-<<<<<<< HEAD
         version = '3.1.0'
-=======
-        version = '3.0.4'
->>>>>>> edda2d4c
         description = 'Simple script parser with infinite possibility'
         author = 'wysohn'
         authors = [
@@ -94,6 +90,12 @@
         testCompile 'org.javassist:javassist:3.20.0-GA'
     }
 
+    task copyResources(type: Copy) {
+        from project(":core").sourceSets.main.output.resourcesDir
+        into "${buildDir}/resources/main"
+    }
+    jar.dependsOn copyResources
+
     task copyJars(type: Copy) {
         from project.file('build/libs')
         include '*.jar'
