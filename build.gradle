--- conflicted
+++ resolved
@@ -16,11 +16,7 @@
 
     ext {
         id = 'TriggerReactor'
-<<<<<<< HEAD
-        version = '3.2.0'
-=======
         version = '3.2.1'
->>>>>>> 06203a8f
         description = 'Simple script parser with infinite possibility'
         author = 'wysohn'
         authors = [
