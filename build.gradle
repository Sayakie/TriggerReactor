--- conflicted
+++ resolved
@@ -27,11 +27,7 @@
 
     ext {
         id = 'TriggerReactor'
-<<<<<<< HEAD
-        version = '3.0.5'
-=======
         version = '3.1.0'
->>>>>>> c3c0e72b
         description = 'Simple script parser with infinite possibility'
         author = 'wysohn'
         authors = [
