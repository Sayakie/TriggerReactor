plugins {
    id 'java'
    id 'groovy'
}

repositories {
    jcenter()
    mavenCentral()
}

subprojects {
    apply plugin: 'java'
    apply plugin: 'java-library'

    test {
        reports.html.enabled = false
        testLogging {
            events "failed"
            exceptionFormat "full"
        }

        if(!project.hasProperty("Legacy")){
            jvmArgs = [
                    '--add-opens', 'java.base/java.lang.reflect=ALL-UNNAMED'
            ]
        }
    }

    ext {
        id = 'TriggerReactor'
<<<<<<< HEAD
=======
        version = '3.3.0.2'
>>>>>>> 97e5b1a1
        description = 'Simple script parser with infinite possibility'
        author = 'wysohn'
        authors = [
                'soliddanii',
                'MidnightSugar',
                'TheBestNightSky',
                'dltks0306',
                'RubrumExPlaneta',
                'Alex4386',
                'RedLime',
                'mrandriyg',
                'professer_snape',
                'gerzytet',
                'Kuiprux',
                'Ioloolo'
        ]
    }


    sourceSets {
        main {
            java {
                srcDirs = ['src/main/java']
            }
            resources {
                srcDirs = ['src/main/resources']
                include '**/*.js'
                include '**/*.yml'
            }
        }

        test {
            java {
                srcDirs = ['src/test/java/']
            }
        }
    }

    repositories {
        jcenter()
        mavenCentral()
    }

    dependencies {
        // https://mvnrepository.com/artifact/mysql/mysql-connector-java
        api group: 'mysql', name: 'mysql-connector-java', version: '5.1.13'
        // https://mvnrepository.com/artifact/mysql/mysql-connector-java
        api group: 'mysql', name: 'mysql-connector-java', version: '5.1.13'
        // https://mvnrepository.com/artifact/org.apache.commons/commons-lang3
        api group: 'org.apache.commons', name: 'commons-lang3', version: '3.12.0'

        // https://mvnrepository.com/artifact/org.graalvm.js/js
        //implementation group: 'org.graalvm.js', name: 'js', version: '21.1.0'
        // https://mvnrepository.com/artifact/org.graalvm.js/js-scriptengine
        //implementation group: 'org.graalvm.js', name: 'js-scriptengine', version: '21.1.0'

        testImplementation 'junit:junit:4.11'
        testImplementation 'org.mockito:mockito-core:3.11.2'
//        testImplementation 'org.powermock:powermock-core:2.+'
//        testImplementation 'org.powermock:powermock-module-junit4:2.+'
//        testImplementation 'org.powermock:powermock-api-mockito2:2.+'
        testImplementation 'org.javassist:javassist:3.20.0-GA'
    }

    java{
        sourceCompatibility = JavaVersion.VERSION_16
        targetCompatibility = JavaVersion.VERSION_16
    }

    archivesBaseName = parent.archivesBaseName + "-" + archivesBaseName

    task copyResources(type: Copy) {
        from project(":core").sourceSets.main.output.resourcesDir
        into "${buildDir}/resources/main"
    }
    jar.dependsOn copyResources

    task copyJars(type: Copy) {
        from project.file('build/libs')
        include '*.jar'
        into rootProject.file('build/libs')
    }

    build.finalizedBy(copyJars)

    javadoc {
        failOnError false
        options.addStringOption('Xdoclint:none', '-quiet')
        options.addStringOption('encoding', 'UTF-8')
        options.addStringOption('charSet', 'UTF-8')

        exclude "**/copy/com/google/**"
        exclude "org/apache/**"
    }
}

allprojects {
    task testLegacy{
        sourceCompatibility = JavaVersion.VERSION_1_8
        targetCompatibility = JavaVersion.VERSION_1_8
    }
    testLegacy.finalizedBy test
}

def exportedProjects= [
        ":core",
        /*":sponge",*/
        ":bukkit",
        ":bukkit:legacy",
        ":bukkit:latest"
]

javadoc {
    failOnError false
    options.addStringOption('Xdoclint:none', '-quiet')
    options.addStringOption('encoding', 'UTF-8')
    options.addStringOption('charSet', 'UTF-8')

    source exportedProjects.collect { project(it).sourceSets.main.allJava }
    classpath = files(exportedProjects.collect { project(it).sourceSets.main.compileClasspath })
    options {
        links "https://docs.oracle.com/javase/8/docs/api/"
        links "https://hub.spigotmc.org/javadocs/bukkit/"
        links "https://jd.spongepowered.org/7.0.0/"
    }
    destinationDir = file("${buildDir}/docs/javadoc")
    exclude "**/copy/com/google/**"
    exclude "org/apache/**"
}<|MERGE_RESOLUTION|>--- conflicted
+++ resolved
@@ -28,10 +28,6 @@
 
     ext {
         id = 'TriggerReactor'
-<<<<<<< HEAD
-=======
-        version = '3.3.0.2'
->>>>>>> 97e5b1a1
         description = 'Simple script parser with infinite possibility'
         author = 'wysohn'
         authors = [
