plugins {
	id 'java'
    id 'org.spongepowered.plugin' version '0.8.1'
}

group = 'io.github.wysohn.triggerreactor'
description = 'Simple script parser with infinite possibility'

sponge {
    plugin {
        meta {
<<<<<<< HEAD
            version = '2.1.3'
=======
            version = '2.1.4'
>>>>>>> 0bfb5fb1
            description = 'Simple script parser with infinite possibility'
        }
    }
}

repositories {
	mavenCentral()
	maven {
		url "https://hub.spigotmc.org/nexus/content/repositories/snapshots/"
	}
	maven {
		url "http://nexus.hc.to/content/repositories/pub_releases/"
	}
	maven {
		url "https://oss.sonatype.org/content/repositories/snapshots"
	}
	maven {
        name = 'sponge'
        url = 'https://repo.spongepowered.org/maven'
    }
}


sourceSets {
	main {
		java {
			srcDirs = ['src/main/java']
		}
		resources {
			srcDirs = ['src/main/resources']
			include '**/*.js'
			include '**/*.yml'
		}
	}
	
	test{
	 	java {
            srcDirs = ['src/test/java/']
        }
	}
}

dependencies {
	compile fileTree(dir: "libs", includes: ['*.jar'])
	
	//bukkit
	compile "org.spigotmc:spigot-api:1.13-R0.1-SNAPSHOT"
	
	compile "net.milkbowl.vault:VaultAPI:1.6"
	//////////////////////////////////////////////////////////
	//sponge
	compile 'org.spongepowered:spongeapi:7.+'
	
	//////////////////////////////////////////////////////////
	
	// https://mvnrepository.com/artifact/mysql/mysql-connector-java
	compile group: 'mysql', name: 'mysql-connector-java', version: '5.1.13'
	
    testCompile 'junit:junit:4.+'
    testCompile 'org.mockito:mockito-core:2.+'
    testCompile 'eu.codearte.catch-exception:catch-exception:1.+'
    testCompile 'org.assertj:assertj-core:1.+'
}

javadoc {
	source = sourceSets.main.allJava
	classpath = configurations.compile
	failOnError = false
	options { 
       links "https://docs.oracle.com/javase/8/docs/api/" 
       links "https://hub.spigotmc.org/javadocs/bukkit/"
       links "https://jd.spongepowered.org/7.0.0/"
    } 
}
<|MERGE_RESOLUTION|>--- conflicted
+++ resolved
@@ -1,90 +1,86 @@
-plugins {
-	id 'java'
-    id 'org.spongepowered.plugin' version '0.8.1'
-}
-
-group = 'io.github.wysohn.triggerreactor'
-description = 'Simple script parser with infinite possibility'
-
-sponge {
-    plugin {
-        meta {
-<<<<<<< HEAD
-            version = '2.1.3'
-=======
-            version = '2.1.4'
->>>>>>> 0bfb5fb1
-            description = 'Simple script parser with infinite possibility'
-        }
-    }
-}
-
-repositories {
-	mavenCentral()
-	maven {
-		url "https://hub.spigotmc.org/nexus/content/repositories/snapshots/"
-	}
-	maven {
-		url "http://nexus.hc.to/content/repositories/pub_releases/"
-	}
-	maven {
-		url "https://oss.sonatype.org/content/repositories/snapshots"
-	}
-	maven {
-        name = 'sponge'
-        url = 'https://repo.spongepowered.org/maven'
-    }
-}
-
-
-sourceSets {
-	main {
-		java {
-			srcDirs = ['src/main/java']
-		}
-		resources {
-			srcDirs = ['src/main/resources']
-			include '**/*.js'
-			include '**/*.yml'
-		}
-	}
-	
-	test{
-	 	java {
-            srcDirs = ['src/test/java/']
-        }
-	}
-}
-
-dependencies {
-	compile fileTree(dir: "libs", includes: ['*.jar'])
-	
-	//bukkit
-	compile "org.spigotmc:spigot-api:1.13-R0.1-SNAPSHOT"
-	
-	compile "net.milkbowl.vault:VaultAPI:1.6"
-	//////////////////////////////////////////////////////////
+plugins {
+	id 'java'
+    id 'org.spongepowered.plugin' version '0.8.1'
+}
+
+group = 'io.github.wysohn.triggerreactor'
+description = 'Simple script parser with infinite possibility'
+
+sponge {
+    plugin {
+        meta {
+            version = '2.1.4'
+            description = 'Simple script parser with infinite possibility'
+        }
+    }
+}
+
+repositories {
+	mavenCentral()
+	maven {
+		url "https://hub.spigotmc.org/nexus/content/repositories/snapshots/"
+	}
+	maven {
+		url "http://nexus.hc.to/content/repositories/pub_releases/"
+	}
+	maven {
+		url "https://oss.sonatype.org/content/repositories/snapshots"
+	}
+	maven {
+        name = 'sponge'
+        url = 'https://repo.spongepowered.org/maven'
+    }
+}
+
+
+sourceSets {
+	main {
+		java {
+			srcDirs = ['src/main/java']
+		}
+		resources {
+			srcDirs = ['src/main/resources']
+			include '**/*.js'
+			include '**/*.yml'
+		}
+	}
+	
+	test{
+	 	java {
+            srcDirs = ['src/test/java/']
+        }
+	}
+}
+
+dependencies {
+	compile fileTree(dir: "libs", includes: ['*.jar'])
+	
+	//bukkit
+	compile "org.spigotmc:spigot-api:1.12-R0.1-SNAPSHOT"
+	
+	compile "net.milkbowl.vault:VaultAPI:1.6"
+	//////////////////////////////////////////////////////////
 	//sponge
 	compile 'org.spongepowered:spongeapi:7.+'
-	
-	//////////////////////////////////////////////////////////
-	
-	// https://mvnrepository.com/artifact/mysql/mysql-connector-java
-	compile group: 'mysql', name: 'mysql-connector-java', version: '5.1.13'
-	
-    testCompile 'junit:junit:4.+'
-    testCompile 'org.mockito:mockito-core:2.+'
-    testCompile 'eu.codearte.catch-exception:catch-exception:1.+'
-    testCompile 'org.assertj:assertj-core:1.+'
-}
-
-javadoc {
-	source = sourceSets.main.allJava
-	classpath = configurations.compile
-	failOnError = false
-	options { 
-       links "https://docs.oracle.com/javase/8/docs/api/" 
-       links "https://hub.spigotmc.org/javadocs/bukkit/"
-       links "https://jd.spongepowered.org/7.0.0/"
-    } 
-}
+	
+	//////////////////////////////////////////////////////////
+	
+	// https://mvnrepository.com/artifact/mysql/mysql-connector-java
+	compile group: 'mysql', name: 'mysql-connector-java', version: '5.1.13'
+	
+    testCompile 'junit:junit:4.+'
+    testCompile 'org.mockito:mockito-core:2.+'
+    testCompile 'eu.codearte.catch-exception:catch-exception:1.+'
+    testCompile 'org.assertj:assertj-core:1.+'
+}
+
+javadoc {
+	source = sourceSets.main.allJava
+	classpath = configurations.compile
+	failOnError = false
+	options { 
+       links "https://docs.oracle.com/javase/8/docs/api/" 
+       links "https://hub.spigotmc.org/javadocs/bukkit/"
+       links "https://jd.spongepowered.org/7.0.0/"
+    } 
+}