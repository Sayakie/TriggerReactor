--- conflicted
+++ resolved
@@ -28,11 +28,7 @@
 
     ext {
         id = 'TriggerReactor'
-<<<<<<< HEAD
-        version = '3.2.3'
-=======
         version = '3.3.0.2'
->>>>>>> 3c711a44
         description = 'Simple script parser with infinite possibility'
         author = 'wysohn'
         authors = [
