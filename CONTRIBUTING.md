# General Guideline
* Indents are four-spaces
* I highly recommend to follow the [Code Convention](http://www.oracle.com/technetwork/java/codeconvtoc-136057.html)

# Contribution
## Wiki
Everybody has different perspective, and it's hard for me to fill everything up while working on the code. More importantly,
writing down information doesn't necessarily will help people who read it. So if you know how to use TriggerReactor and want to make
Wiki even better, please don't wait for my permission. The Wiki section is open to public, and all you need to do is pressing edit button.

* Please use appropriate language (no slang, etc)
    * But of course, I don't care about what you put in the example. For example, `#MESSAGE "hue hue"`
* Only use information that is based on facts.

## Executor/Placeholder (Javascript)
If you have created plugin yourself, and you think you want to contribute, Executors and Placeholders are good place. They are written
<<<<<<< HEAD
in Javascript.
=======
in Javascript, yet it doesn't require for you to know all the aspects of Javascript. I myself even don't know well about programming
in Javascript, but you really can find that almost all parts of Javascript are similar to Java.
>>>>>>> 5b76b3a5

To contribute, fork TriggerReactor and add/modify/remove Executors and Placeholders under 
[src/main/resources](https://github.com/wysohn/TriggerReactor/tree/master/src/main/resources). Once you are done, make pull request,
then I will add it to the main branch.

* You must test your code before making pull request. Testing Executor and Placeholder are easy as you can just paste your js file into
the appropriate folder, and use /trg reload command to load it without restarting the server.
* If tests are done, you must explain about your work to people.
    * If you created a new Executor/Placeholder, update the Wiki, so people will be able to know how to use what you've made
    * If you modified an Executor/Placeholder, make sure to update the Wiki as necessary.

## Core code
If you know Java very well and are experienced plugin developer (and knowing data structure or algorithms is plus), you may contribute bug fixes, add new features, etc. to the actual
TriggerReactor source code. Once you are done, make a pull request.

* Please test your code yourself.
* Please update Wiki as necessary. 

## Pull Request
When you submit the code, first of all, thank you for your participation. But please do it to the `development` branch so that we can test the code before put it into the release version.

## Indentation
Please indent where it is necessary. Even for yourself, it helps.

For less confusion for the community, only **use 4 spaces for indentation**. 

## FINALLY
Even if you think your contribution is small compared to others, it's still a contribution, so please don't hesitate to add your name to plugin.yml. You are **highly encouraged** by me to do so. I usually add them myself too, but you are always welcome to be part of it if you have done anything to contribute to make TR even better.<|MERGE_RESOLUTION|>--- conflicted
+++ resolved
@@ -10,16 +10,12 @@
 
 * Please use appropriate language (no slang, etc)
     * But of course, I don't care about what you put in the example. For example, `#MESSAGE "hue hue"`
-* Only use information that is based on facts.
+* Use the information only based on fact.
 
 ## Executor/Placeholder (Javascript)
 If you have created plugin yourself, and you think you want to contribute, Executors and Placeholders are good place. They are written
-<<<<<<< HEAD
-in Javascript.
-=======
 in Javascript, yet it doesn't require for you to know all the aspects of Javascript. I myself even don't know well about programming
 in Javascript, but you really can find that almost all parts of Javascript are similar to Java.
->>>>>>> 5b76b3a5
 
 To contribute, fork TriggerReactor and add/modify/remove Executors and Placeholders under 
 [src/main/resources](https://github.com/wysohn/TriggerReactor/tree/master/src/main/resources). Once you are done, make pull request,
@@ -29,11 +25,11 @@
 the appropriate folder, and use /trg reload command to load it without restarting the server.
 * If tests are done, you must explain about your work to people.
     * If you created a new Executor/Placeholder, update the Wiki, so people will be able to know how to use what you've made
-    * If you modified an Executor/Placeholder, make sure to update the Wiki as necessary.
+    * If you modified Executor/Placeholder, make sure to update the Wiki as necessary.
 
 ## Core code
-If you know Java very well and are experienced plugin developer (and knowing data structure or algorithms is plus), you may contribute bug fixes, add new features, etc. to the actual
-TriggerReactor source code. Once you are done, make a pull request.
+If you know Java very well and are experienced plugin developer (and knowing data structure or algorithms is plus), you may contribute to fix bugs, add new features, etc. to the actual
+TriggerReactor source code. Once you are done, make pull request.
 
 * Please test your code yourself.
 * Please update Wiki as necessary. 
@@ -47,4 +43,4 @@
 For less confusion for the community, only **use 4 spaces for indentation**. 
 
 ## FINALLY
-Even if you think your contribution is small compared to others, it's still a contribution, so please don't hesitate to add your name to plugin.yml. You are **highly encouraged** by me to do so. I usually add them myself too, but you are always welcome to be part of it if you have done anything to contribute to make TR even better.+Even if you think your contribution is small compared to others, it's still a contribution. So please don't hesitate to put your name on the plugin.yml. You are **highly encouraged** by me to do so. I usually put them myself too, but you are always welcome to be part of it if you have done anything to contribute to make TR even better.