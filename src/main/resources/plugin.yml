--- conflicted
+++ resolved
@@ -1,17 +1,13 @@
-name: TriggerReactor
-main: io.github.wysohn.triggerreactor.bukkit.main.TriggerReactor
-<<<<<<< HEAD
-version: 2.1.3
-=======
+name: TriggerReactor
+main: io.github.wysohn.triggerreactor.bukkit.main.TriggerReacto
 version: 2.1.4
->>>>>>> 0bfb5fb1
-author: wysohn
-authors: [soliddanii, MidnightSugar, TheBestNightSky, dltks0306, RubrumExPlaneta]
-softdepend: [Vault, PlaceholderAPI, mcMMO, TheGuild, CoreProtect, ProtocolLib, WorldGuard]
-commands:
-  triggerreactor:
-    aliases: [trigger, trg]
-    description: trigger reactor
-permissions:
-  triggerreactor.admin:
-    description: Grants access to commands
+author: wysohn
+authors: [soliddanii, MidnightSugar, TheBestNightSky, dltks0306, RubrumExPlaneta]
+softdepend: [Vault, PlaceholderAPI, mcMMO, TheGuild, CoreProtect, ProtocolLib, WorldGuard]
+commands:
+  triggerreactor:
+    aliases: [trigger, trg]
+    description: trigger reactor
+permissions:
+  triggerreactor.admin:
+    description: Grants access to commands