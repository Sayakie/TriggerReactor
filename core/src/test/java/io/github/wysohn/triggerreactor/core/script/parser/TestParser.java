/*******************************************************************************
 *     Copyright (C) 2017, 2018 wysohn
 *
 *     This program is free software: you can redistribute it and/or modify
 *     it under the terms of the GNU General Public License as published by
 *     the Free Software Foundation, either version 3 of the License, or
 *     (at your option) any later version.
 *
 *     This program is distributed in the hope that it will be useful,
 *     but WITHOUT ANY WARRANTY; without even the implied warranty of
 *     MERCHANTABILITY or FITNESS FOR A PARTICULAR PURPOSE.  See the
 *     GNU General Public License for more details.
 *
 *     You should have received a copy of the GNU General Public License
 *     along with this program.  If not, see <http://www.gnu.org/licenses/>.
 *******************************************************************************/
package io.github.wysohn.triggerreactor.core.script.parser;

import io.github.wysohn.triggerreactor.core.script.Token;
import io.github.wysohn.triggerreactor.core.script.Token.Type;
import io.github.wysohn.triggerreactor.core.script.lexer.Lexer;
import io.github.wysohn.triggerreactor.core.script.lexer.LexerException;
import io.github.wysohn.triggerreactor.core.script.warning.DeprecationWarning;
import org.junit.Test;

import java.io.IOException;
import java.nio.charset.Charset;
import java.util.LinkedList;
import java.util.Queue;

import static org.junit.Assert.assertEquals;

public class TestParser {

    @Test
    public void testParse() throws IOException, LexerException, ParserException {
        Charset charset = Charset.forName("UTF-8");
        String text = "#MESSAGE (1+(4/2.0)/3*4-(2/(3*-4)) >= 0)\n"
                + "#MESSAGE \"text\"\n";

        Lexer lexer = new Lexer(text, charset);
        Parser parser = new Parser(lexer);

        Node root = parser.parse();
        Queue<Node> queue = new LinkedList<Node>();

        serializeNode(queue, root);

        assertEquals(new Node(new Token(Type.INTEGER, "1")), queue.poll());
        assertEquals(new Node(new Token(Type.INTEGER, "4")), queue.poll());
        assertEquals(new Node(new Token(Type.DECIMAL, "2.0")), queue.poll());
        assertEquals(new Node(new Token(Type.OPERATOR_A, "/")), queue.poll());
        assertEquals(new Node(new Token(Type.INTEGER, "3")), queue.poll());
        assertEquals(new Node(new Token(Type.OPERATOR_A, "/")), queue.poll());
        assertEquals(new Node(new Token(Type.INTEGER, "4")), queue.poll());
        assertEquals(new Node(new Token(Type.OPERATOR_A, "*")), queue.poll());
        assertEquals(new Node(new Token(Type.OPERATOR_A, "+")), queue.poll());
        assertEquals(new Node(new Token(Type.INTEGER, "2")), queue.poll());
        assertEquals(new Node(new Token(Type.INTEGER, "3")), queue.poll());
        assertEquals(new Node(new Token(Type.INTEGER, "4")), queue.poll());
        assertEquals(new Node(new Token(Type.UNARYMINUS, "<UNARYMINUS>")), queue.poll());
        assertEquals(new Node(new Token(Type.OPERATOR_A, "*")), queue.poll());
        assertEquals(new Node(new Token(Type.OPERATOR_A, "/")), queue.poll());
        assertEquals(new Node(new Token(Type.OPERATOR_A, "-")), queue.poll());
        assertEquals(new Node(new Token(Type.INTEGER, "0")), queue.poll());
        assertEquals(new Node(new Token(Type.OPERATOR_L, ">=")), queue.poll());
        assertEquals(new Node(new Token(Type.EXECUTOR, "MESSAGE")), queue.poll());
        assertEquals(new Node(new Token(Type.STRING, "text")), queue.poll());
        assertEquals(new Node(new Token(Type.EXECUTOR, "MESSAGE")), queue.poll());
        assertEquals(new Node(new Token(Type.ROOT, "<ROOT>")), queue.poll());
        assertEquals(0, queue.size());
    }

    @Test
    public void testParam() throws IOException, LexerException, ParserException {
        Charset charset = Charset.forName("UTF-8");
        String text = "#SOUND player.getLocation() \"LEVEL_UP\" 1.0 1.0";

        Lexer lexer = new Lexer(text, charset);
        Parser parser = new Parser(lexer);

        Node root = parser.parse();
        Queue<Node> queue = new LinkedList<Node>();

        serializeNode(queue, root);

        assertEquals(new Node(new Token(Type.THIS, "<This>")), queue.poll());
        assertEquals(new Node(new Token(Type.ID, "player")), queue.poll());
        assertEquals(new Node(new Token(Type.OPERATOR, ".")), queue.poll());
        assertEquals(new Node(new Token(Type.CALL, "getLocation")), queue.poll());
        assertEquals(new Node(new Token(Type.OPERATOR, ".")), queue.poll());
        assertEquals(new Node(new Token(Type.STRING, "LEVEL_UP")), queue.poll());
        assertEquals(new Node(new Token(Type.DECIMAL, "1.0")), queue.poll());
        assertEquals(new Node(new Token(Type.DECIMAL, "1.0")), queue.poll());
        assertEquals(new Node(new Token(Type.EXECUTOR, "SOUND")), queue.poll());
        assertEquals(new Node(new Token(Type.ROOT, "<ROOT>")), queue.poll());
        assertEquals(0, queue.size());
    }

    @Test
    public void testFor() throws Exception {
        Charset charset = Charset.forName("UTF-8");
        String text = ""
                + "FOR i = 0:10;"
                + "    #MESSAGE \"test i=\"+i;"
                + "ENDFOR;";

        Lexer lexer = new Lexer(text, charset);
        Parser parser = new Parser(lexer);

        Node root = parser.parse();
        Queue<Node> queue = new LinkedList<Node>();

        serializeNode(queue, root);

        assertEquals(new Node(new Token(Type.THIS, "<This>")), queue.poll());
        assertEquals(new Node(new Token(Type.ID, "i")), queue.poll());
        assertEquals(new Node(new Token(Type.OPERATOR, ".")), queue.poll());
        assertEquals(new Node(new Token(Type.INTEGER, "0")), queue.poll());
        assertEquals(new Node(new Token(Type.INTEGER, "10")), queue.poll());
        assertEquals(new Node(new Token(Type.ITERATOR, "<ITERATOR>")), queue.poll());
        assertEquals(new Node(new Token(Type.STRING, "test i=")), queue.poll());
        assertEquals(new Node(new Token(Type.THIS, "<This>")), queue.poll());
        assertEquals(new Node(new Token(Type.ID, "i")), queue.poll());
        assertEquals(new Node(new Token(Type.OPERATOR, ".")), queue.poll());
        assertEquals(new Node(new Token(Type.OPERATOR_A, "+")), queue.poll());
        assertEquals(new Node(new Token(Type.EXECUTOR, "MESSAGE")), queue.poll());
        assertEquals(new Node(new Token(Type.BODY, "<BODY>")), queue.poll());
        assertEquals(new Node(new Token(Type.ID, "FOR")), queue.poll());
        assertEquals(new Node(new Token(Type.ROOT, "<ROOT>")), queue.poll());
        assertEquals(0, queue.size());
    }

    @Test
    public void testNegation() throws Exception {
        Charset charset = Charset.forName("UTF-8");
        String text = ""
                + "IF !(true && false && true || 2 < 1 && 1 < 2)\n"
                + "    #MESSAGE \"test i=\"+i\n"
                + "ENDIF\n";

        Lexer lexer = new Lexer(text, charset);
        Parser parser = new Parser(lexer);

        Node root = parser.parse();
        Queue<Node> queue = new LinkedList<Node>();

        serializeNode(queue, root);

        assertEquals(new Node(new Token(Type.BOOLEAN, "true")), queue.poll());
        assertEquals(new Node(new Token(Type.BOOLEAN, "false")), queue.poll());
        assertEquals(new Node(new Token(Type.OPERATOR_L, "&&")), queue.poll());
        assertEquals(new Node(new Token(Type.BOOLEAN, "true")), queue.poll());
        assertEquals(new Node(new Token(Type.OPERATOR_L, "&&")), queue.poll());
        assertEquals(new Node(new Token(Type.INTEGER, "2")), queue.poll());
        assertEquals(new Node(new Token(Type.INTEGER, "1")), queue.poll());
        assertEquals(new Node(new Token(Type.OPERATOR_L, "<")), queue.poll());
        assertEquals(new Node(new Token(Type.OPERATOR_L, "||")), queue.poll());
        assertEquals(new Node(new Token(Type.INTEGER, "1")), queue.poll());
        assertEquals(new Node(new Token(Type.INTEGER, "2")), queue.poll());
        assertEquals(new Node(new Token(Type.OPERATOR_L, "<")), queue.poll());
        assertEquals(new Node(new Token(Type.OPERATOR_L, "&&")), queue.poll());
        assertEquals(new Node(new Token(Type.OPERATOR_L, "!")), queue.poll());
        assertEquals(new Node(new Token(Type.STRING, "test i=")), queue.poll());
        assertEquals(new Node(new Token(Type.THIS, "<This>")), queue.poll());
        assertEquals(new Node(new Token(Type.ID, "i")), queue.poll());
        assertEquals(new Node(new Token(Type.OPERATOR, ".")), queue.poll());
        assertEquals(new Node(new Token(Type.OPERATOR_A, "+")), queue.poll());
        assertEquals(new Node(new Token(Type.EXECUTOR, "MESSAGE")), queue.poll());
        assertEquals(new Node(new Token(Type.BODY, "<BODY>")), queue.poll());
        assertEquals(new Node(new Token(Type.ID, "IF")), queue.poll());
        assertEquals(new Node(new Token(Type.ROOT, "<ROOT>")), queue.poll());
        assertEquals(0, queue.size());
    }

    @Test
    public void testPlaceholder() throws Exception {
        Charset charset = Charset.forName("UTF-8");
        String text = ""
                + "x = 10;"
                + "#MESSAGE $placeholdertest:0:x:5:true;";

        Lexer lexer = new Lexer(text, charset);
        Parser parser = new Parser(lexer);

        Node root = parser.parse();
        Queue<Node> queue = new LinkedList<Node>();

        serializeNode(queue, root);

        assertEquals(new Node(new Token(Type.THIS, "<This>")), queue.poll());
        assertEquals(new Node(new Token(Type.ID, "x")), queue.poll());
        assertEquals(new Node(new Token(Type.OPERATOR, ".")), queue.poll());
        assertEquals(new Node(new Token(Type.INTEGER, "10")), queue.poll());
        assertEquals(new Node(new Token(Type.OPERATOR, "=")), queue.poll());
        assertEquals(new Node(new Token(Type.INTEGER, "0")), queue.poll());
        assertEquals(new Node(new Token(Type.THIS, "<This>")), queue.poll());
        assertEquals(new Node(new Token(Type.ID, "x")), queue.poll());
        assertEquals(new Node(new Token(Type.OPERATOR, ".")), queue.poll());
        assertEquals(new Node(new Token(Type.INTEGER, "5")), queue.poll());
        assertEquals(new Node(new Token(Type.BOOLEAN, "true")), queue.poll());
        assertEquals(new Node(new Token(Type.PLACEHOLDER, "placeholdertest")), queue.poll());
        assertEquals(new Node(new Token(Type.EXECUTOR, "MESSAGE")), queue.poll());
        assertEquals(new Node(new Token(Type.ROOT, "<ROOT>")), queue.poll());
        assertEquals(0, queue.size());
    }

    @Test
    public void testIf() throws Exception {
        Charset charset = Charset.forName("UTF-8");
        String text = ""
                + "IF i == 0;"
                + "    #MESSAGE 0;"
                + "ELSEIF i == 1;"
                + "    #MESSAGE 1;"
                + "ELSEIF i == 2;"
                + "    #MESSAGE 2;"
                + "ELSE;"
                + "    #MESSAGE 3;"
                + "ENDIF;";

        Lexer lexer = new Lexer(text, charset);
        Parser parser = new Parser(lexer);

        Node root = parser.parse();
        Queue<Node> queue = new LinkedList<Node>();

        serializeNode(queue, root);

        assertEquals(new Node(new Token(Type.THIS, "<This>")), queue.poll());
        assertEquals(new Node(new Token(Type.ID, "i")), queue.poll());
        assertEquals(new Node(new Token(Type.OPERATOR, ".")), queue.poll());
        assertEquals(new Node(new Token(Type.INTEGER, "0")), queue.poll());
        assertEquals(new Node(new Token(Type.OPERATOR_L, "==")), queue.poll());
        assertEquals(new Node(new Token(Type.INTEGER, "0")), queue.poll());
        assertEquals(new Node(new Token(Type.EXECUTOR, "MESSAGE")), queue.poll());
        assertEquals(new Node(new Token(Type.BODY, "<BODY>")), queue.poll());

        assertEquals(new Node(new Token(Type.THIS, "<This>")), queue.poll());
        assertEquals(new Node(new Token(Type.ID, "i")), queue.poll());
        assertEquals(new Node(new Token(Type.OPERATOR, ".")), queue.poll());
        assertEquals(new Node(new Token(Type.INTEGER, "1")), queue.poll());
        assertEquals(new Node(new Token(Type.OPERATOR_L, "==")), queue.poll());
        assertEquals(new Node(new Token(Type.INTEGER, "1")), queue.poll());
        assertEquals(new Node(new Token(Type.EXECUTOR, "MESSAGE")), queue.poll());
        assertEquals(new Node(new Token(Type.BODY, "<BODY>")), queue.poll());

        assertEquals(new Node(new Token(Type.THIS, "<This>")), queue.poll());
        assertEquals(new Node(new Token(Type.ID, "i")), queue.poll());
        assertEquals(new Node(new Token(Type.OPERATOR, ".")), queue.poll());
        assertEquals(new Node(new Token(Type.INTEGER, "2")), queue.poll());
        assertEquals(new Node(new Token(Type.OPERATOR_L, "==")), queue.poll());
        assertEquals(new Node(new Token(Type.INTEGER, "2")), queue.poll());
        assertEquals(new Node(new Token(Type.EXECUTOR, "MESSAGE")), queue.poll());
        assertEquals(new Node(new Token(Type.BODY, "<BODY>")), queue.poll());

        assertEquals(new Node(new Token(Type.INTEGER, "3")), queue.poll());
        assertEquals(new Node(new Token(Type.EXECUTOR, "MESSAGE")), queue.poll());
        assertEquals(new Node(new Token(Type.BODY, "<BODY>")), queue.poll());

        assertEquals(new Node(new Token(Type.ID, "ELSEIF")), queue.poll());
        assertEquals(new Node(new Token(Type.BODY, "<BODY>")), queue.poll());
        assertEquals(new Node(new Token(Type.ID, "ELSEIF")), queue.poll());
        assertEquals(new Node(new Token(Type.BODY, "<BODY>")), queue.poll());
        assertEquals(new Node(new Token(Type.ID, "IF")), queue.poll());

        assertEquals(new Node(new Token(Type.ROOT, "<ROOT>")), queue.poll());
        assertEquals(0, queue.size());
    }

    @Test
    public void testParseWithDeprecation() throws IOException, LexerException, ParserException {
        Parser.addDeprecationSupervisor((type, value) ->
<<<<<<< HEAD
                type == Type.ID && "#MODIFYPLAYER".equals(value));
=======
            type == Type.EXECUTOR && "MODIFYPLAYER".equals(value));
>>>>>>> 734c9073
        
        Charset charset = Charset.forName("UTF-8");
        String text = "#MESSAGE (1+(4/2.0)/3*4-(2/(3*-4)) >= 0)\n"
                + "#MODIFYPLAYER \"text\"\n";

        Lexer lexer = new Lexer(text, charset);
        Parser parser = new Parser(lexer);

        Node root = parser.parse(true);
        Queue<Node> queue = new LinkedList<Node>();

        serializeNode(queue, root);

        assertEquals(new Node(new Token(Type.INTEGER, "1")), queue.poll());
        assertEquals(new Node(new Token(Type.INTEGER, "4")), queue.poll());
        assertEquals(new Node(new Token(Type.DECIMAL, "2.0")), queue.poll());
        assertEquals(new Node(new Token(Type.OPERATOR_A, "/")), queue.poll());
        assertEquals(new Node(new Token(Type.INTEGER, "3")), queue.poll());
        assertEquals(new Node(new Token(Type.OPERATOR_A, "/")), queue.poll());
        assertEquals(new Node(new Token(Type.INTEGER, "4")), queue.poll());
        assertEquals(new Node(new Token(Type.OPERATOR_A, "*")), queue.poll());
        assertEquals(new Node(new Token(Type.OPERATOR_A, "+")), queue.poll());
        assertEquals(new Node(new Token(Type.INTEGER, "2")), queue.poll());
        assertEquals(new Node(new Token(Type.INTEGER, "3")), queue.poll());
        assertEquals(new Node(new Token(Type.INTEGER, "4")), queue.poll());
        assertEquals(new Node(new Token(Type.UNARYMINUS, "<UNARYMINUS>")), queue.poll());
        assertEquals(new Node(new Token(Type.OPERATOR_A, "*")), queue.poll());
        assertEquals(new Node(new Token(Type.OPERATOR_A, "/")), queue.poll());
        assertEquals(new Node(new Token(Type.OPERATOR_A, "-")), queue.poll());
        assertEquals(new Node(new Token(Type.INTEGER, "0")), queue.poll());
        assertEquals(new Node(new Token(Type.OPERATOR_L, ">=")), queue.poll());
        assertEquals(new Node(new Token(Type.EXECUTOR, "MESSAGE")), queue.poll());
        assertEquals(new Node(new Token(Type.STRING, "text")), queue.poll());
        assertEquals(new Node(new Token(Type.EXECUTOR, "MODIFYPLAYER")), queue.poll());
        assertEquals(new Node(new Token(Type.ROOT, "<ROOT>")), queue.poll());
        assertEquals(0, queue.size());

        assertEquals(1, parser.getWarnings().size());
<<<<<<< HEAD
        assertEquals(new DeprecationWarning(2, "#MODIFYPLAYER", "#MODIFYPLAYER \"text\""),
=======
        assertEquals(new DeprecationWarning(Type.EXECUTOR, 2, "MODIFYPLAYER", "#MODIFYPLAYER \"text\""),
>>>>>>> 734c9073
                parser.getWarnings().get(0));
    }

    private void serializeNode(Queue<Node> queue, Node node) {
        for (Node child : node.getChildren()) {
            serializeNode(queue, child);
        }

        queue.add(node);
    }

}<|MERGE_RESOLUTION|>--- conflicted
+++ resolved
@@ -271,12 +271,8 @@
     @Test
     public void testParseWithDeprecation() throws IOException, LexerException, ParserException {
         Parser.addDeprecationSupervisor((type, value) ->
-<<<<<<< HEAD
                 type == Type.ID && "#MODIFYPLAYER".equals(value));
-=======
-            type == Type.EXECUTOR && "MODIFYPLAYER".equals(value));
->>>>>>> 734c9073
-        
+
         Charset charset = Charset.forName("UTF-8");
         String text = "#MESSAGE (1+(4/2.0)/3*4-(2/(3*-4)) >= 0)\n"
                 + "#MODIFYPLAYER \"text\"\n";
@@ -314,11 +310,7 @@
         assertEquals(0, queue.size());
 
         assertEquals(1, parser.getWarnings().size());
-<<<<<<< HEAD
         assertEquals(new DeprecationWarning(2, "#MODIFYPLAYER", "#MODIFYPLAYER \"text\""),
-=======
-        assertEquals(new DeprecationWarning(Type.EXECUTOR, 2, "MODIFYPLAYER", "#MODIFYPLAYER \"text\""),
->>>>>>> 734c9073
                 parser.getWarnings().get(0));
     }
 
