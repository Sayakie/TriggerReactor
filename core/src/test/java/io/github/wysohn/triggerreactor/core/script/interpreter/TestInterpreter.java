/*******************************************************************************
 *     Copyright (C) 2017, 2018 wysohn
 *
 *     This program is free software: you can redistribute it and/or modify
 *     it under the terms of the GNU General Public License as published by
 *     the Free Software Foundation, either version 3 of the License, or
 *     (at your option) any later version.
 *
 *     This program is distributed in the hope that it will be useful,
 *     but WITHOUT ANY WARRANTY; without even the implied warranty of
 *     MERCHANTABILITY or FITNESS FOR A PARTICULAR PURPOSE.  See the
 *     GNU General Public License for more details.
 *
 *     You should have received a copy of the GNU General Public License
 *     along with this program.  If not, see <http://www.gnu.org/licenses/>.
 *******************************************************************************/
package io.github.wysohn.triggerreactor.core.script.interpreter;

import io.github.wysohn.triggerreactor.core.main.TriggerReactor;
import io.github.wysohn.triggerreactor.core.manager.AbstractVariableManager;
import io.github.wysohn.triggerreactor.core.manager.trigger.share.CommonFunctions;
import io.github.wysohn.triggerreactor.core.script.lexer.Lexer;
import io.github.wysohn.triggerreactor.core.script.lexer.LexerException;
import io.github.wysohn.triggerreactor.core.script.parser.Node;
import io.github.wysohn.triggerreactor.core.script.parser.Parser;
import io.github.wysohn.triggerreactor.core.script.parser.ParserException;
import io.github.wysohn.triggerreactor.core.script.wrapper.SelfReference;
import io.github.wysohn.triggerreactor.tools.timings.Timings;
import org.junit.Assert;
import org.junit.Test;
import org.mockito.ArgumentMatchers;
import org.mockito.Mockito;

import java.io.IOException;
import java.lang.reflect.Array;
import java.nio.charset.Charset;
import java.nio.charset.StandardCharsets;
import java.util.*;
import java.util.Map.Entry;
import java.util.concurrent.*;

public class TestInterpreter {
    @Test
    public void testMethod() throws Exception {
        Charset charset = StandardCharsets.UTF_8;
        String text = ""
                + "rand = common.random(3);"
                + "IF rand == 0\n"
                + "#MESSAGE 0\n"
                + "ENDIF;"
                + "IF rand == 1;\n"
                + "#MESSAGE 1;\n"
                + "ENDIF\n"
                + "IF rand == 2;"
                + "#MESSAGE 2\n"
                + "ENDIF\n";

        Lexer lexer = new Lexer(text, charset);
        Parser parser = new Parser(lexer);

        Node root = parser.parse();
        Map<String, Executor> executorMap = new HashMap<>();
        Executor mockExecutor = new Executor() {
            @Override
            public Integer execute(Timings.Timing timing, boolean sync, Map<String, Object> vars, Object context,
                                   Object... args) {

                String value = String.valueOf(args[0]);
                Assert.assertTrue("0".equals(value) || "1".equals(value) || "2".equals(value));
                return null;
            }
        };
        executorMap.put("MESSAGE", mockExecutor);

        Interpreter interpreter = new Interpreter(root);
        interpreter.setExecutorMap(executorMap);

        interpreter.getVars().put("common", new CommonFunctions());

        interpreter.startWithContext(null);
    }

    @Test
    public void testMethodReturnValue() throws Exception {
        Charset charset = StandardCharsets.UTF_8;
        String text = "{\"temp1\"} = random(0, 10);"
                + "{\"temp2\"} = random(0.0, 10.0);"
                + "{\"temp3\"} = random(0, 10.0);";

        Lexer lexer = new Lexer(text, charset);
        Parser parser = new Parser(lexer);

        Node root = parser.parse();
        Map<String, Executor> executorMap = new HashMap<>();
        Map<String, Placeholder> placeholderMap = new HashMap<>();
        HashMap<Object, Object> gvars = new HashMap<>();

        Interpreter interpreter = new Interpreter(root);
        interpreter.setExecutorMap(executorMap);
        interpreter.setPlaceholderMap(placeholderMap);
        interpreter.setGvars(gvars);
        interpreter.setSelfReference(new CommonFunctions());

        interpreter.startWithContext(null);

        Assert.assertTrue(gvars.get("temp1") instanceof Integer);
        Assert.assertTrue(gvars.get("temp2") instanceof Double);
        Assert.assertTrue(gvars.get("temp3") instanceof Double);
    }

    @Test
    public void testMethodWithEnumParameter() throws Exception {
        Charset charset = StandardCharsets.UTF_8;
        String text = "{\"temp1\"} = temp.testEnumMethod(\"IMTEST\");"
                + "{\"temp2\"} = temp.testEnumMethod(\"Something\");"
                + "{\"temp3\"} = random(0, 10.0);";

        Lexer lexer = new Lexer(text, charset);
        Parser parser = new Parser(lexer);

        Node root = parser.parse();
        Map<String, Executor> executorMap = new HashMap<>();
        Map<String, Placeholder> placeholderMap = new HashMap<>();
        HashMap<String, Object> vars = new HashMap<>();
        HashMap<Object, Object> gvars = new HashMap<>();
        vars.put("temp", new TheTest());

        Interpreter interpreter = new Interpreter(root);
        interpreter.setExecutorMap(executorMap);
        interpreter.setPlaceholderMap(placeholderMap);
        interpreter.setVars(vars);
        interpreter.setGvars(gvars);
        interpreter.setSelfReference(new CommonFunctions());

        interpreter.startWithContext(null);

        Assert.assertEquals(TestEnum.IMTEST, gvars.get("temp1"));
        Assert.assertEquals("Something", gvars.get("temp2"));
    }

    @Test
    public void testReference() throws Exception {
        Charset charset = StandardCharsets.UTF_8;
        String text = ""
                + "X = 5\n"
                + "str = \"abc\"\n"
                + "WHILE 1 > 0\n"
                + "    str = str + X\n"
                + "    IF player.in.health > 2 && player.in.health > 0\n"
                + "        #MESSAGE 3*4\n"
                + "    ELSE\n"
                + "        #MESSAGE str\n"
                + "    ENDIF\n"
                + "    #MESSAGE text\n"
                + "    player.getTest().in.health = player.getTest().in.getHealth() + 1.2\n"
                + "    #MESSAGE player.in.hasPermission(\"t\")\n"
                + "    X = X - 1\n"
                + "    IF X < 0\n"
                + "        #STOP\n"
                + "    ENDIF\n"
                + "ENDWHILE";

        Lexer lexer = new Lexer(text, charset);
        Parser parser = new Parser(lexer);

        Node root = parser.parse();
        Map<String, Executor> executorMap = new HashMap<>();
        executorMap.put("MESSAGE", new Executor() {
            @Override
            public Integer execute(Timings.Timing timing, boolean sync, Map<String, Object> vars, Object context,
                                   Object... args) {

                return null;
            }
        });
        TheTest reference = new TheTest();
        Interpreter interpreter = new Interpreter(root);
        interpreter.setExecutorMap(executorMap);

        interpreter.getVars().put("player", reference);
        interpreter.getVars().put("text", "hello");

        interpreter.startWithContext(null);

        Assert.assertEquals(12.43, reference.getTest().in.getHealth(), 0.001);
    }

    @Test
    public void testStringAppend() throws Exception {
        Charset charset = StandardCharsets.UTF_8;
        String text = ""
                + "arr = array(4)\n"
                + "arr[0] = \"beh\"+player.in.health\n"
                + "arr[1] = player.in.health+\"beh\"\n"
                + "arr[2] = \"beh\"+1+1\n"
                + "arr[3] = \"beh\"+(1+1)\n"
                + "#MESSAGE arr\n";

        Lexer lexer = new Lexer(text, charset);
        Parser parser = new Parser(lexer);

        Node root = parser.parse();
        Map<String, Executor> executorMap = new HashMap<>();
        executorMap.put("MESSAGE", new Executor() {
            @Override
            public Integer execute(Timings.Timing timing, boolean sync, Map<String, Object> vars, Object context,
                                   Object... args) {

                Object[] arr = (Object[]) args[0];
                Assert.assertEquals("beh0.82", arr[0]);
                Assert.assertEquals("0.82beh", arr[1]);
                Assert.assertEquals("beh11", arr[2]);
                Assert.assertEquals("beh2", arr[3]);
                return null;
            }
        });
        TheTest reference = new TheTest();
        Interpreter interpreter = new Interpreter(root);
        interpreter.setExecutorMap(executorMap);
        interpreter.setSelfReference(new CommonFunctions());

        interpreter.getVars().put("player", reference);
        interpreter.getVars().put("text", "hello");

        interpreter.startWithContext(null);
    }

    @Test
    public void testGlobalVariable() throws Exception {
        Charset charset = StandardCharsets.UTF_8;
        String text = ""
                + "{text+\".something\"} = 12.54\n"
                + "#MESSAGE {text+\".something\"}\n";

        Lexer lexer = new Lexer(text, charset);
        Parser parser = new Parser(lexer);

        Node root = parser.parse();
        Map<String, Executor> executorMap = new HashMap<>();
        executorMap.put("MESSAGE", new Executor() {
            @Override
            public Integer execute(Timings.Timing timing, boolean sync, Map<String, Object> vars, Object context,
                                   Object... args) {

                Assert.assertEquals(12.54, args[0]);
                return null;
            }
        });
        Map<Object, Object> map = new HashMap<>();
        Interpreter interpreter = new Interpreter(root);
        interpreter.setExecutorMap(executorMap);
        interpreter.setGvars(map);

        interpreter.getVars().put("text", "someplayername");
        interpreter.startWithContext(null);

        Assert.assertTrue(map.containsKey("someplayername.something"));
        Assert.assertEquals(12.54, map.get("someplayername.something"));
    }

    @Test
    public void testTempGlobalVariable() throws Exception {
        Charset charset = StandardCharsets.UTF_8;
        String text = ""
                + "{?text+\".something\"} = 12.54;"
                + "#MESSAGE {?text+\".something\"};" +
                "{?text+\".something\"} = null;" +
                "#MESSAGE2 {?text+\".something\"};";

        Lexer lexer = new Lexer(text, charset);
        Parser parser = new Parser(lexer);

        Node root = parser.parse();
        Map<String, Executor> executorMap = new HashMap<>();
        executorMap.put("MESSAGE", new Executor() {
            @Override
            public Integer execute(Timings.Timing timing, boolean sync, Map<String, Object> vars, Object context,
                                   Object... args) {

                Assert.assertEquals(12.54, args[0]);
                return null;
            }
        });
        executorMap.put("MESSAGE2", new Executor() {
            @Override
            public Integer execute(Timings.Timing timing, boolean sync, Map<String, Object> vars, Object context,
                                   Object... args) {

                Assert.assertNull(args[0]);
                return null;
            }
        });
        TriggerReactor triggerReactor = Mockito.mock(TriggerReactor.class);
        AbstractVariableManager avm = new AbstractVariableManager(triggerReactor) {
            @Override
            public void remove(String key) {
                Assert.fail("remove() of actual gvar was called");
            }

            @Override
            public boolean has(String key) {
                Assert.fail("has() of actual gvar was called");
                return false;
            }

            @Override
            public void put(String key, Object value) throws Exception {
                Assert.fail("put() of actual gvar was called");
            }

            @Override
            public Object get(String key) {
                Assert.fail("get() of actual gvar was called");
                return null;
            }

            @Override
            public void reload() {

            }

            @Override
            public void saveAll() {

            }
        };
        Interpreter interpreter = new Interpreter(root);
        interpreter.setExecutorMap(executorMap);
        interpreter.setGvars(avm.getGlobalVariableAdapter());

        interpreter.getVars().put("text", "someplayername");
        interpreter.startWithContext(null);
    }

    @Test
    public void testGlobalVariableDeletion() throws Exception {
        Charset charset = StandardCharsets.UTF_8;
        String text = "key = \"temp\";" +
                "{key} = 1;" +
                "#TEST1 {key};" +
                "{key} = null;" +
                "#TEST2 {key};";
        Lexer lexer = new Lexer(text, charset);
        Parser parser = new Parser(lexer);
        Node root = parser.parse();
        Map<String, Executor> executorMap = new HashMap<>();
        executorMap.put("TEST1", new Executor() {
            @Override


            protected Integer execute(Timings.Timing timing, boolean sync, Map<String, Object> vars, Object context,
                                      Object... args) throws Exception {

                Assert.assertEquals(1, args[0]);
                return null;
            }
        });
        executorMap.put("TEST2", new Executor() {
            @Override


            protected Integer execute(Timings.Timing timing, boolean sync, Map<String, Object> vars, Object context,
                                      Object... args) throws Exception {

                Assert.assertNull(args[0]);
                return null;
            }
        });
        Map<String, Placeholder> placeholderMap = new HashMap<>();
        HashMap<Object, Object> gvars = new HashMap<>();
        Interpreter interpreter = new Interpreter(root);
        interpreter.setExecutorMap(executorMap);
        interpreter.setPlaceholderMap(placeholderMap);
        interpreter.setGvars(gvars);

        interpreter.startWithContext(null);

        Assert.assertNull(gvars.get("temp"));
    }

    @Test
    public void testArray() throws Exception {
        Charset charset = StandardCharsets.UTF_8;
        String text = ""
                + "args[0] = \"arg1\"\n"
                + "args[1] = \"arg2\"\n"
                + "#MESSAGE args[0]+\", \"+args[1*-1*-1+1-1--1-1]\n";

        Lexer lexer = new Lexer(text, charset);
        Parser parser = new Parser(lexer);

        Node root = parser.parse();
        Map<String, Executor> executorMap = new HashMap<>();
        executorMap.put("MESSAGE", new Executor() {
            @Override
            public Integer execute(Timings.Timing timing, boolean sync, Map<String, Object> vars, Object context,
                                   Object... args) {

                Assert.assertEquals("arg1, arg2", args[0]);
                return null;
            }
        });
        Interpreter interpreter = new Interpreter(root);
        interpreter.setExecutorMap(executorMap);

        String[] args = new String[]{"item1", "item2"};
        interpreter.getVars().put("args", args);
        interpreter.startWithContext(null);
    }

    @Test
    public void testCustomArray() throws Exception {
        Charset charset = StandardCharsets.UTF_8;
        String text = ""
                + "args = array(2)\n"
                + "args[0] = \"arg1\"\n"
                + "args[1] = \"arg2\"\n"
                + "#MESSAGE args[0]+\", \"+args[1*-1*-1+1-1--1-1]\n";

        Lexer lexer = new Lexer(text, charset);
        Parser parser = new Parser(lexer);

        Node root = parser.parse();
        Map<String, Executor> executorMap = new HashMap<>();
        executorMap.put("MESSAGE", new Executor() {
            @Override
            public Integer execute(Timings.Timing timing, boolean sync, Map<String, Object> vars, Object context,
                                   Object... args) {

                Assert.assertEquals("arg1, arg2", args[0]);
                return null;
            }
        });
        Interpreter interpreter = new Interpreter(root);
        interpreter.setExecutorMap(executorMap);
        interpreter.setSelfReference(new CommonFunctions());

        interpreter.startWithContext(null);
    }

    @Test
    public void testIteration2() throws Exception {
        Charset charset = StandardCharsets.UTF_8;
        String text = ""
                + "FOR i = 0:10\n"
                + "    #MESSAGE i\n"
                + "ENDFOR\n";

        Lexer lexer = new Lexer(text, charset);
        Parser parser = new Parser(lexer);

        Node root = parser.parse();
        Map<String, Executor> executorMap = new HashMap<>();
        executorMap.put("MESSAGE", new Executor() {
            int index = 0;

            @Override
            public Integer execute(Timings.Timing timing, boolean sync, Map<String, Object> vars, Object context,
                                   Object... args) {

                Assert.assertEquals(index++, args[0]);
                return null;
            }
        });

        Interpreter interpreter = new Interpreter(root);
        interpreter.setExecutorMap(executorMap);
        interpreter.setSelfReference(new CommonFunctions());

        interpreter.startWithContext(null);
    }

    @Test
    public void testIteration3() throws Exception {
        Charset charset = StandardCharsets.UTF_8;
        String text = ""
                + "start=0;"
                + "stop=10;"
                + "FOR i = start:stop\n"
                + "    #MESSAGE i\n"
                + "ENDFOR\n";

        Lexer lexer = new Lexer(text, charset);
        Parser parser = new Parser(lexer);

        Node root = parser.parse();
        Map<String, Executor> executorMap = new HashMap<>();
        executorMap.put("MESSAGE", new Executor() {
            int index = 0;

            @Override
            public Integer execute(Timings.Timing timing, boolean sync, Map<String, Object> vars, Object context,
                                   Object... args) {

                Assert.assertEquals(index++, args[0]);
                return null;
            }
        });

        Interpreter interpreter = new Interpreter(root);
        interpreter.setExecutorMap(executorMap);

        interpreter.startWithContext(null);
    }

    @Test
    public void testIteration4() throws Exception {
        Charset charset = StandardCharsets.UTF_8;
        String text = ""
                + "start=0;"
                + "stop=10;"
                + "FOR i = start*10-0:stop-10*0\n"
                + "    #MESSAGE i\n"
                + "ENDFOR\n";

        Lexer lexer = new Lexer(text, charset);
        Parser parser = new Parser(lexer);

        Node root = parser.parse();
        Map<String, Executor> executorMap = new HashMap<>();
        executorMap.put("MESSAGE", new Executor() {
            int index = 0;

            @Override
            public Integer execute(Timings.Timing timing, boolean sync, Map<String, Object> vars, Object context,
                                   Object... args) {

                Assert.assertEquals(index++, args[0]);
                return null;
            }
        });

        Interpreter interpreter = new Interpreter(root);
        interpreter.setExecutorMap(executorMap);

        interpreter.startWithContext(null);
    }

    @Test
    public void testNegation() throws Exception {
        Charset charset = StandardCharsets.UTF_8;
        String text = ""
                + "arr = array(6)\n"
                + "arr[0] = true\n"
                + "arr[1] = !true\n"
                + "arr[2] = !true || false\n"
                + "arr[3] = true && !false\n"
                + "arr[4] = true && 1 < 2 && 5 > 4 && 1 != 2 && 2 == 2 && (false || 2*2 > 3)\n"
                + "arr[5] = false || false || (2 < 3 && 6+5*3 > 1*2+3)";

        Lexer lexer = new Lexer(text, charset);
        Parser parser = new Parser(lexer);

        Node root = parser.parse();
        Map<String, Executor> executorMap = new HashMap<>();

        Interpreter interpreter = new Interpreter(root);
        interpreter.setExecutorMap(executorMap);
        interpreter.setSelfReference(new CommonFunctions());

        interpreter.startWithContext(null);

        Object arr = interpreter.getVars().get("arr");
        Assert.assertTrue((boolean) Array.get(arr, 0));
        Assert.assertFalse((boolean) Array.get(arr, 1));
        Assert.assertFalse((boolean) Array.get(arr, 2));
        Assert.assertTrue((boolean) Array.get(arr, 3));
        Assert.assertTrue((boolean) Array.get(arr, 4));
        Assert.assertTrue((boolean) Array.get(arr, 5));
    }

    @Test
    public void testShortCircuit() throws Exception {
        Charset charset = StandardCharsets.UTF_8;
        String text = ""
                + "IF player != null && player.health == 0.82;"
                + "    #TEST1 \"work\";"
                + "ENDIF;"
                + "IF player2 == null || player2.health == 0.82;"
                + "    #TEST2 \"work2\";"
                + "ENDIF;";

        Lexer lexer = new Lexer(text, charset);
        Parser parser = new Parser(lexer);

        Node root = parser.parse();
        @SuppressWarnings("serial")
<<<<<<< HEAD
		Map<String, Executor> executorMap = new HashMap<String, Executor>() {
		{
            put("TEST1", new Executor() {

                @Override
                protected Integer execute(Timings.Timing timing, boolean sync, Map<String, Object> vars, Object context,
                                          Object... args) throws Exception {

                    Assert.assertEquals("work", args[0]);
                    return null;
                }
=======
        Map<String, Executor> executorMap = new HashMap<String, Executor>() {
            {
                put("TEST1", new Executor() {
>>>>>>> 35c8cb7f

                    @Override
                    protected Integer execute(Timings.Timing timing, boolean sync, Map<String, Object> vars, Object context,
                                              Object... args) throws Exception {

<<<<<<< HEAD
                @Override
                protected Integer execute(Timings.Timing timing, boolean sync, Map<String, Object> vars, Object context,
                                          Object... args) throws Exception {

                    Assert.assertEquals("work2", args[0]);
                    return null;
                }
=======
                        Assert.assertEquals("work", args[0]);
                        return null;
                    }

                });
                put("TEST2", new Executor() {

                    @Override
                    protected Integer execute(Timings.Timing timing, boolean sync, Map<String, Object> vars, Object context,
                                              Object... args) throws Exception {
>>>>>>> 35c8cb7f

                        Assert.assertEquals("work2", args[0]);
                        return null;
                    }

                });
            }
        };

        Interpreter interpreter = new Interpreter(root);
        interpreter.setExecutorMap(executorMap);
        interpreter.getVars().put("player", new InTest());
        interpreter.getVars().put("player2", new InTest());

        interpreter.startWithContext(null);

        interpreter.getVars().remove("player");
        interpreter.getVars().remove("player2");
        interpreter.startWithContext(null);
    }

    @Test
    public void testWhile() throws Exception {
        Charset charset = StandardCharsets.UTF_8;
        String text = ""
                + "number = 1;"
                + "WHILE number < 3;"
                + "number = number + 1;"
                + "ENDWHILE;";

        Lexer lexer = new Lexer(text, charset);
        Parser parser = new Parser(lexer);

        Node root = parser.parse();
        Map<String, Executor> executorMap = new HashMap<>();

        Interpreter interpreter = new Interpreter(root);
        interpreter.setExecutorMap(executorMap);

        interpreter.startWithContext(null);

        Assert.assertEquals(3, interpreter.getVars().get("number"));
    }

    @Test
    public void testEnumParse() throws Exception {
        Charset charset = StandardCharsets.UTF_8;
        String text = ""
                + "result = parseEnum(\"io.github.wysohn.triggerreactor.core.script.interpreter.TestInterpreter\\$TestEnum\","
                + " \"IMTEST\");";

        Lexer lexer = new Lexer(text, charset);
        Parser parser = new Parser(lexer);

        Node root = parser.parse();
        Map<String, Executor> executorMap = new HashMap<>();

        Interpreter interpreter = new Interpreter(root);
        interpreter.setExecutorMap(executorMap);
        interpreter.setSelfReference(new CommonFunctions());

        interpreter.startWithContext(null);

        Assert.assertEquals(TestEnum.IMTEST, interpreter.getVars().get("result"));
    }

    @Test
    public void testPlaceholder() throws Exception {
        Charset charset = StandardCharsets.UTF_8;
        String text = "x = 100.0;"
                + "returnvalue = $test:0:x:true:\"hoho\";"
                + "#MESSAGE $playername returnvalue;"
                + "#TESTSTRING $string;"
                + "#TESTINTEGER $integer;"
                + "#TESTDOUBLE $double;"
                + "#TESTBOOLEAN $boolean;";

        Lexer lexer = new Lexer(text, charset);
        Parser parser = new Parser(lexer);

        Node root = parser.parse();
        Map<String, Executor> executorMap = new HashMap<>();
        executorMap.put("MESSAGE", new Executor() {

            @Override
            protected Integer execute(Timings.Timing timing, boolean sync, Map<String, Object> vars, Object context,
                                      Object... args) throws Exception {

                Assert.assertEquals("testplayer", args[0]);
                Assert.assertEquals("testwithargs", args[1]);
                return null;
            }

        });

        executorMap.put("TESTSTRING", new Executor() {

            @Override
            protected Integer execute(Timings.Timing timing, boolean sync, Map<String, Object> vars, Object context,
                                      Object... args) throws Exception {

                Assert.assertTrue(args[0] instanceof String);
                return null;
            }

        });

        executorMap.put("TESTINTEGER", new Executor() {

            @Override
            protected Integer execute(Timings.Timing timing, boolean sync, Map<String, Object> vars, Object context,
                                      Object... args) throws Exception {

                Assert.assertTrue(args[0] instanceof Integer);
                return null;
            }

        });

        executorMap.put("TESTDOUBLE", new Executor() {

            @Override
            protected Integer execute(Timings.Timing timing, boolean sync, Map<String, Object> vars, Object context,
                                      Object... args) throws Exception {

                Assert.assertTrue(args[0] instanceof Double);
                return null;
            }

        });

        executorMap.put("TESTBOOLEAN", new Executor() {

            @Override
            protected Integer execute(Timings.Timing timing, boolean sync, Map<String, Object> vars, Object context,
                                      Object... args) throws Exception {

                Assert.assertTrue(args[0] instanceof Boolean);
                return null;
            }

        });

        Map<String, Placeholder> placeholderMap = new HashMap<>();
        placeholderMap.put("playername", new Placeholder() {

            @Override
            public Object parse(Timings.Timing timing, Object context, Map<String, Object> vars,
                                Object... args) throws Exception {
                return "testplayer";
            }

        });
        placeholderMap.put("test", new Placeholder() {

            @Override
            public Object parse(Timings.Timing timing, Object context, Map<String, Object> vars,
                                Object... args) throws Exception {
                Assert.assertEquals(0, args[0]);
                Assert.assertEquals(100.0, args[1]);
                Assert.assertEquals(true, args[2]);
                Assert.assertEquals("hoho", args[3]);
                return "testwithargs";
            }

        });

        placeholderMap.put("string", new Placeholder() {

            @Override
            public Object parse(Timings.Timing timing, Object context, Map<String, Object> vars,
                                Object... args) throws Exception {
                return "testplayer";
            }

        });

        placeholderMap.put("integer", new Placeholder() {

            @Override
            public Object parse(Timings.Timing timing, Object context, Map<String, Object> vars,
                                Object... args) throws Exception {
                return 1;
            }

        });

        placeholderMap.put("double", new Placeholder() {

            @Override
            public Object parse(Timings.Timing timing, Object context, Map<String, Object> vars,
                                Object... args) throws Exception {
                return 1.5;
            }

        });

        placeholderMap.put("boolean", new Placeholder() {

            @Override
            public Object parse(Timings.Timing timing, Object context, Map<String, Object> vars,
                                Object... args) throws Exception {
                return false;
            }

        });

        Interpreter interpreter = new Interpreter(root);
        interpreter.setExecutorMap(executorMap);
        interpreter.setPlaceholderMap(placeholderMap);
        interpreter.setSelfReference(new CommonFunctions());

        interpreter.startWithContext(null);

        Assert.assertEquals("testwithargs", interpreter.getVars().get("returnvalue"));
    }

    @Test
    public void testPlaceholderNull() throws IOException, LexerException, ParserException, InterpreterException {
        Charset charset = StandardCharsets.UTF_8;
        String text = "a = $merp";
        Lexer lexer = new Lexer(text, charset);
        Parser parser;
        parser = new Parser(lexer);
        Node root = parser.parse();

        Map<String, Placeholder> placeholderMap = new HashMap<>();

        placeholderMap.put("merp", new Placeholder() {
            @Override
            public Object parse(Timings.Timing timing, Object context, Map<String, Object> vars, Object... args) throws Exception {
                return null;
            }

        });

        Interpreter interpreter = new Interpreter(root);
        interpreter.setPlaceholderMap(placeholderMap);
        interpreter.startWithContext(null);
        Assert.assertEquals(null, interpreter.getVars().get("a"));
    }

    @Test
    public void testUnaryMinus() throws Exception {
        Charset charset = StandardCharsets.UTF_8;
        String text = "x = 4.0;"
                + "#TEST1 -1+-5;"
                + "#TEST2 -2.0--5;"
                + "#TEST3 -$test3-5;"
                + "#TEST4 -x-5;";

        Lexer lexer = new Lexer(text, charset);
        Parser parser = new Parser(lexer);

        Node root = parser.parse();
        Map<String, Executor> executorMap = new HashMap<>();
        executorMap.put("TEST1", new Executor() {

            @Override
            protected Integer execute(Timings.Timing timing, boolean sync, Map<String, Object> vars, Object context,
                                      Object... args) throws Exception {

                Assert.assertEquals(-6, args[0]);
                return null;
            }

        });
        executorMap.put("TEST2", new Executor() {

            @Override
            protected Integer execute(Timings.Timing timing, boolean sync, Map<String, Object> vars, Object context,
                                      Object... args) throws Exception {

                Assert.assertEquals(3.0, args[0]);
                return null;
            }

        });
        executorMap.put("TEST3", new Executor() {

            @Override
            protected Integer execute(Timings.Timing timing, boolean sync, Map<String, Object> vars, Object context,
                                      Object... args) throws Exception {

                Assert.assertEquals(-8, args[0]);
                return null;
            }

        });
        executorMap.put("TEST4", new Executor() {

            @Override
            protected Integer execute(Timings.Timing timing, boolean sync, Map<String, Object> vars, Object context,
                                      Object... args) throws Exception {

                Assert.assertEquals(-9.0, args[0]);
                return null;
            }

        });

        Map<String, Placeholder> placeholderMap = new HashMap<>();
        placeholderMap.put("test3", new Placeholder() {

            @Override
            public Object parse(Timings.Timing timing, Object context, Map<String, Object> vars,
                                Object... args) throws Exception {
                return 3;
            }

        });

        Interpreter interpreter = new Interpreter(root);
        interpreter.setExecutorMap(executorMap);
        interpreter.setPlaceholderMap(placeholderMap);
        interpreter.setSelfReference(new CommonFunctions());

        interpreter.startWithContext(null);
    }

    @Test
    public void testSimpleIf() throws Exception {
        Set<String> set = new HashSet<>();

        Charset charset = StandardCharsets.UTF_8;
        String text = "x = 4.0;"
                + "IF x > 0.0;"
                + "    #TEST1 \"pass\";"
                + "ELSE;"
                + "    #TEST2 \"failed\";"
                + "ENDIF;";

        Lexer lexer = new Lexer(text, charset);
        Parser parser = new Parser(lexer);

        Node root = parser.parse();
        Map<String, Executor> executorMap = new HashMap<>();
        executorMap.put("TEST1", new Executor() {
            @Override
            protected Integer execute(Timings.Timing timing, boolean sync, Map<String, Object> vars, Object context,
                                      Object... args)

                    throws Exception {
                Assert.assertEquals("pass", args[0]);
                set.add("true");
                return null;
            }
        });
        executorMap.put("TEST2", new Executor() {
            @Override
            protected Integer execute(Timings.Timing timing, boolean sync, Map<String, Object> vars, Object context,
                                      Object... args)

                    throws Exception {
                Assert.assertEquals("fail", args[0]);
                set.add("false");
                return null;
            }
        });

        Interpreter interpreter = new Interpreter(root);
        interpreter.setExecutorMap(executorMap);

        interpreter.startWithContext(null);

        Assert.assertTrue(set.contains("true"));
        Assert.assertFalse(set.contains("false"));
    }

    @Test
    public void testSimpleIf2() throws Exception {
        Charset charset = StandardCharsets.UTF_8;
        String text = ""
                + "IF someunknown != 0.0;"
                + "    #TEST \"pass\";"
                + "ELSE;"
                + "    #TEST \"failed\";"
                + "ENDIF;";

        Lexer lexer = new Lexer(text, charset);
        Parser parser = new Parser(lexer);

        Node root = parser.parse();
        Map<String, Executor> executorMap = new HashMap<>();
        executorMap.put("TEST", new Executor() {

            @Override
            protected Integer execute(Timings.Timing timing, boolean sync, Map<String, Object> vars, Object context,
                                      Object... args) throws Exception {

                Assert.assertEquals("pass", args[0]);
                return null;
            }

        });

        Interpreter interpreter = new Interpreter(root);
        interpreter.setExecutorMap(executorMap);

        interpreter.startWithContext(null);
    }

    @Test
    public void testSimpleIf3() throws Exception {
        Charset charset = StandardCharsets.UTF_8;
        String text = ""
                + "IF 0.0 != someunknown;"
                + "    #TEST \"pass\";"
                + "ELSE;"
                + "    #TEST \"failed\";"
                + "ENDIF;";

        Lexer lexer = new Lexer(text, charset);
        Parser parser = new Parser(lexer);

        Node root = parser.parse();
        Map<String, Executor> executorMap = new HashMap<>();
        executorMap.put("TEST", new Executor() {

            @Override
            protected Integer execute(Timings.Timing timing, boolean sync, Map<String, Object> vars, Object context,
                                      Object... args) throws Exception {

                Assert.assertEquals("pass", args[0]);
                return null;
            }

        });

        Interpreter interpreter = new Interpreter(root);
        interpreter.setExecutorMap(executorMap);

        interpreter.startWithContext(null);
    }

    @Test
    public void testSimpleIf4() throws Exception {
        Charset charset = StandardCharsets.UTF_8;
        String text = ""
                + "IF someunknown == someunknown;"
                + "    #TEST \"pass\";"
                + "ELSE;"
                + "    #TEST \"failed\";"
                + "ENDIF;";

        Lexer lexer = new Lexer(text, charset);
        Parser parser = new Parser(lexer);

        Node root = parser.parse();
        Map<String, Executor> executorMap = new HashMap<>();
        executorMap.put("TEST", new Executor() {

            @Override
            protected Integer execute(Timings.Timing timing, boolean sync, Map<String, Object> vars, Object context,
                                      Object... args) throws Exception {

                Assert.assertEquals("pass", args[0]);
                return null;
            }

        });

        Interpreter interpreter = new Interpreter(root);
        interpreter.setExecutorMap(executorMap);

        interpreter.startWithContext(null);
    }

    @Test
    public void testNestedIf() throws Exception {
        Charset charset = StandardCharsets.UTF_8;
        String text = "x = 4.0;"
                + "IF x < 0.0;"
                + "    #TEST \"no\";"
                + "ELSEIF x > 0.0;"
                + "    #TEST \"pass\";"
                + "ELSE;"
                + "    #TEST \"no\";"
                + "ENDIF;";

        Lexer lexer = new Lexer(text, charset);
        Parser parser = new Parser(lexer);

        Node root = parser.parse();
        Map<String, Executor> executorMap = new HashMap<>();
        executorMap.put("TEST", new Executor() {

            @Override
            protected Integer execute(Timings.Timing timing, boolean sync, Map<String, Object> vars, Object context,
                                      Object... args) throws Exception {

                Assert.assertEquals("pass", args[0]);
                return null;
            }

        });

        Interpreter interpreter = new Interpreter(root);
        interpreter.setExecutorMap(executorMap);

        interpreter.startWithContext(null);
    }

    @Test
    public void testNestedIf2() throws Exception {
        Charset charset = StandardCharsets.UTF_8;
        String text = "x = 4.0;"
                + "IF x < 0.0;"
                + "    #TEST \"no\";"
                + "ELSEIF x < -5.0;"
                + "    #TEST \"no\";"
                + "ELSE;"
                + "    #TEST \"pass\";"
                + "ENDIF;";

        Lexer lexer = new Lexer(text, charset);
        Parser parser = new Parser(lexer);

        Node root = parser.parse();
        Map<String, Executor> executorMap = new HashMap<>();
        executorMap.put("TEST", new Executor() {

            @Override
            protected Integer execute(Timings.Timing timing, boolean sync, Map<String, Object> vars, Object context,
                                      Object... args) throws Exception {

                Assert.assertEquals("pass", args[0]);
                return null;
            }

        });

        Interpreter interpreter = new Interpreter(root);
        interpreter.setExecutorMap(executorMap);

        interpreter.startWithContext(null);
    }

    @Test
    public void testNestedIf3() throws Exception {
        Charset charset = StandardCharsets.UTF_8;
        String text = ""
                + "IF x > 999;"
                + "    result = \"test1\";"
                + "ELSEIF x > 99;"
                + "    result = \"test2\";"
                + "ELSEIF x > 9;"
                + "    IF x < 11;"
                + "        result = \"test5\";"
                + "    ENDIF;"
                + "ELSEIF x > 4;"
                + "    result = \"test3\";"
                + "ELSE;"
                + "    result = \"test4\";"
                + "ENDIF;";

        Map<Integer, String> testMap = new HashMap<>();
        testMap.put(1000, "test1");
        testMap.put(100, "test2");
        testMap.put(10, "test5");
        testMap.put(5, "test3");
        testMap.put(0, "test4");

        Lexer lexer = new Lexer(text, charset);
        Parser parser = new Parser(lexer);
        Node root = parser.parse();

        int x = 0;
        Map<String, Executor> executorMap = new HashMap<>();

        for (Entry<Integer, String> entry : testMap.entrySet()) {
            x = entry.getKey();

            Map<String, Object> localVars = new HashMap<>();
            localVars.put("x", x);

            Interpreter interpreter = new Interpreter(root);
            interpreter.setExecutorMap(executorMap);
            interpreter.setVars(localVars);

            interpreter.startWithContext(null);

            Assert.assertEquals(testMap.get(x), localVars.get("result"));
        }
    }

    @Test
    public void testNestedIf4() throws Exception {
        Charset charset = StandardCharsets.UTF_8;
        String text = "x = 4.0;"
                + "" +
                "IF x > 0.0;" +
                "    IF x == 4.0;" +
                "        #TEST 1;" +
                "    ELSE;" +
                "        #TEST 2;" +
                "    ENDIF;" +
                "ELSE;" +
                "    #TEST 3;" +
                "ENDIF;";

        Lexer lexer = new Lexer(text, charset);
        Parser parser = new Parser(lexer);

        Node root = parser.parse();
        Map<String, Executor> executorMap = new HashMap<>();
        executorMap.put("TEST", new Executor() {

            @Override
            protected Integer execute(Timings.Timing timing, boolean sync, Map<String, Object> vars, Object context,
                                      Object... args) throws Exception {

                Assert.assertEquals(1, args[0]);
                return null;
            }

        });

        Interpreter interpreter = new Interpreter(root);
        interpreter.setExecutorMap(executorMap);

        interpreter.startWithContext(null);
    }

    @Test
    public void testNestedIf5() throws Exception {
        Charset charset = StandardCharsets.UTF_8;
        String text = "x = 4.0;"
                + "" +
                "IF x > 0.0;" +
                "    IF x == 4.0;" +
                "        IF x == 3.0;" +
                "        ELSEIF x == 4.0;" +
                "            #TEST 1;" +
                "        ELSE;" +
                "        ENDIF;" +
                "    ELSE;" +
                "        #TEST 2;" +
                "    ENDIF;" +
                "ELSE;" +
                "    #TEST 3;" +
                "ENDIF;";

        Lexer lexer = new Lexer(text, charset);
        Parser parser = new Parser(lexer);

        Node root = parser.parse();
        Map<String, Executor> executorMap = new HashMap<>();
        executorMap.put("TEST", new Executor() {

            @Override
            protected Integer execute(Timings.Timing timing, boolean sync, Map<String, Object> vars, Object context,
                                      Object... args) throws Exception {

                Assert.assertEquals(1, args[0]);
                return null;
            }

        });

        Interpreter interpreter = new Interpreter(root);
        interpreter.setExecutorMap(executorMap);

        interpreter.startWithContext(null);
    }

    @Test
    public void testNestedIfNoElse() throws Exception {
        Charset charset = StandardCharsets.UTF_8;
        String text = "x = 4.0;"
                + "" +
                "IF x > 0.0;" +
                "    IF x == 4.0;" +
                "        IF x == 3.0;" +
                "        ELSEIF x == 2.0;" +
                "            #TEST 1;" +
                "        ELSEIF x == 4.0;" +
                "            #TEST 2;" +
                "        ENDIF;" +
                "    ENDIF;" +
                "ELSE;" +
                "    #TEST 3;" +
                "ENDIF;";

        Lexer lexer = new Lexer(text, charset);
        Parser parser = new Parser(lexer);

        Node root = parser.parse();
        Map<String, Executor> executorMap = new HashMap<>();
        executorMap.put("TEST", new Executor() {

            @Override
            protected Integer execute(Timings.Timing timing, boolean sync, Map<String, Object> vars, Object context,
                                      Object... args) throws Exception {

                Assert.assertEquals(2, args[0]);
                return null;
            }

        });

        Interpreter interpreter = new Interpreter(root);
        interpreter.setExecutorMap(executorMap);

        interpreter.startWithContext(null);
    }

    @Test
    public void testImport() throws Exception {
        Charset charset = StandardCharsets.UTF_8;
        String text = "IMPORT io.github.wysohn.triggerreactor.core.script.interpreter.TestInterpreter$TheTest;"
                + "IMPORT io.github.wysohn.triggerreactor.core.script.interpreter.TestInterpreter$TestEnum;"
                + "#TEST TheTest;"
                + "#TEST2 TheTest.staticTest();"
                + "#TEST3 TheTest().localTest();"
                + "#TEST4 TheTest.staticField;"
                + "#TEST5 TestEnum.IMTEST;";

        Lexer lexer = new Lexer(text, charset);
        Parser parser = new Parser(lexer);

        Node root = parser.parse();
        Map<String, Executor> executorMap = new HashMap<>();
        executorMap.put("TEST", new Executor() {

            @Override
            protected Integer execute(Timings.Timing timing, boolean sync, Map<String, Object> vars, Object context,
                                      Object... args) throws Exception {

                Assert.assertEquals(TheTest.class, args[0]);
                return null;
            }

        });
        executorMap.put("TEST2", new Executor() {

            @Override
            protected Integer execute(Timings.Timing timing, boolean sync, Map<String, Object> vars, Object context,
                                      Object... args) throws Exception {

                Assert.assertEquals("static", args[0]);
                return null;
            }

        });
        executorMap.put("TEST3", new Executor() {

            @Override
            protected Integer execute(Timings.Timing timing, boolean sync, Map<String, Object> vars, Object context,
                                      Object... args) throws Exception {

                Assert.assertEquals("local", args[0]);
                return null;
            }

        });
        executorMap.put("TEST4", new Executor() {

            @Override
            protected Integer execute(Timings.Timing timing, boolean sync, Map<String, Object> vars, Object context,
                                      Object... args) throws Exception {

                Assert.assertEquals("staticField", args[0]);
                return null;
            }

        });
        executorMap.put("TEST5", new Executor() {

            @Override
            protected Integer execute(Timings.Timing timing, boolean sync, Map<String, Object> vars, Object context,
                                      Object... args) throws Exception {

                Assert.assertEquals(TestEnum.IMTEST, args[0]);
                return null;
            }

        });

        Interpreter interpreter = new Interpreter(root);
        interpreter.setExecutorMap(executorMap);

        interpreter.startWithContext(null);
    }

    @Test
    public void testComparison() throws Exception {
        Charset charset = StandardCharsets.UTF_8;
        String text = "#TEST 1 < 2, 2 < 1;"
                + "#TEST2 5 > 4, 4 > 5;"
                + "#TEST3 1 <= 1, 3 <= 2;"
                + "#TEST4 1 >= 1, 2 >= 3;"
                + "#TEST5 \"tt\" == \"tt\", \"bb\" == \"bt\";"
                + "#TEST6 \"tt\" != \"bb\", \"bb\" != \"bb\";";

        Lexer lexer = new Lexer(text, charset);
        Parser parser = new Parser(lexer);

        Node root = parser.parse();
        Map<String, Executor> executorMap = new HashMap<>();
        Executor exec = new Executor() {

            @Override
            protected Integer execute(Timings.Timing timing, boolean sync, Map<String, Object> vars, Object context,
                                      Object... args) throws Exception {

                Assert.assertEquals(true, args[0]);
                Assert.assertEquals(false, args[1]);
                return null;
            }

        };
        executorMap.put("TEST", exec);
        executorMap.put("TEST2", exec);
        executorMap.put("TEST3", exec);
        executorMap.put("TEST4", exec);
        executorMap.put("TEST5", exec);
        executorMap.put("TEST6", exec);

        Interpreter interpreter = new Interpreter(root);
        interpreter.setExecutorMap(executorMap);

        interpreter.startWithContext(null);
    }

    @Test
    public void testNullComparison() throws Exception {
        Charset charset = StandardCharsets.UTF_8;
        String text = "IF {\"temp\"} == null;"
                + "{\"temp\"} = true;"
                + "ENDIF;";

        Lexer lexer = new Lexer(text, charset);
        Parser parser = new Parser(lexer);

        Node root = parser.parse();
        Map<String, Executor> executorMap = new HashMap<>();
        HashMap<Object, Object> gvars = new HashMap<>();

        Interpreter interpreter = new Interpreter(root);
        interpreter.setExecutorMap(executorMap);
        interpreter.setGvars(gvars);

        interpreter.startWithContext(null);

        Assert.assertEquals(true, gvars.get("temp"));
    }

    @Test
    public void testLineBreak() throws Exception {
        Charset charset = StandardCharsets.UTF_8;
        String text = "#TEST \"abcd\\nABCD\"";

        Lexer lexer = new Lexer(text, charset);
        Parser parser = new Parser(lexer);

        Node root = parser.parse();
        Map<String, Executor> executorMap = new HashMap<>();
        executorMap.put("TEST", new Executor() {
            @Override
            protected Integer execute(Timings.Timing timing, boolean sync, Map<String, Object> vars, Object context,
                                      Object... args) throws Exception {

                Assert.assertEquals("abcd\nABCD", args[0]);
                return null;
            }
        });

        Interpreter interpreter = new Interpreter(root);
        interpreter.setExecutorMap(executorMap);

        interpreter.startWithContext(null);
    }

    @Test
    public void testCarriageReturn() throws Exception {
        Charset charset = StandardCharsets.UTF_8;
        String text = "#TEST \"abcd\\rABCD\"";
        Lexer lexer = new Lexer(text, charset);
        Parser parser = new Parser(lexer);
        Node root = parser.parse();
        Map<String, Executor> executorMap = new HashMap<>();
        executorMap.put("TEST", new Executor() {
            @Override
            protected Integer execute(Timings.Timing timing, boolean sync, Map<String, Object> vars, Object context,
                                      Object... args)

                    throws Exception {
                Assert.assertEquals("abcd\rABCD", args[0]);
                return null;
            }
        });

        Interpreter interpreter = new Interpreter(root);
        interpreter.setExecutorMap(executorMap);

        interpreter.startWithContext(null);
    }

    @Test
    public void testISStatement() throws Exception {
        Charset charset = StandardCharsets.UTF_8;
        String text = "IMPORT " + TheTest.class.getName() + ";" +
                "IMPORT " + InTest.class.getName() + ";" +
                "" +
                "#TEST test IS TheTest, test IS InTest;" +
                "#TEST test2 IS InTest, test2 IS TheTest;";
        Lexer lexer = new Lexer(text, charset);
        Parser parser = new Parser(lexer);
        Node root = parser.parse();
        Map<String, Executor> executorMap = new HashMap<>();
        executorMap.put("TEST", new Executor() {
            @Override
            protected Integer execute(Timings.Timing timing, boolean sync, Map<String, Object> vars, Object context,
                                      Object... args) throws Exception {

                Assert.assertTrue((boolean) args[0]);
                Assert.assertFalse((boolean) args[1]);
                return null;
            }
        });

        HashMap<String, Object> vars = new HashMap<>();
        vars.put("test", new TheTest());
        vars.put("test2", new InTest());
        Interpreter interpreter = new Interpreter(root);
        interpreter.setExecutorMap(executorMap);
        interpreter.setVars(vars);

        interpreter.startWithContext(null);
    }

    @Test
    public void testBreak() throws Exception {
        Charset charset = StandardCharsets.UTF_8;
        String text = "x = 0;" +
                "WHILE x < 5;" +
                "x = x + 1;" +
                "IF x > 1;" +
                "#BREAK;" +
                "ENDIF;" +
                "ENDWHILE;" +
                "#TEST x;" +
                "" +
                "FOR x = 0:10;" +
                "IF x == 2;" +
                "#BREAK;" +
                "ENDIF;" +
                "ENDFOR;" +
                "#TEST2 x";
        Lexer lexer = new Lexer(text, charset);
        Parser parser = new Parser(lexer);
        Node root = parser.parse();
        Map<String, Executor> executorMap = new HashMap<>();
        executorMap.put("TEST", new Executor() {
            @Override
            protected Integer execute(Timings.Timing timing, boolean sync, Map<String, Object> vars, Object context,
                                      Object... args) throws Exception {

                Assert.assertEquals(2, args[0]);
                return null;
            }
        });
        executorMap.put("TEST2", new Executor() {
            @Override
            protected Integer execute(Timings.Timing timing, boolean sync, Map<String, Object> vars, Object context,
                                      Object... args) throws Exception {

                Assert.assertEquals(2, args[0]);
                return null;
            }
        });

        Interpreter interpreter = new Interpreter(root);
        interpreter.setExecutorMap(executorMap);

        interpreter.startWithContext(null);
    }


    @Test
    public void testBreak2() throws Exception {
        Charset charset = StandardCharsets.UTF_8;
        String text = "FOR i = 0:5;" +
                "IF i == 3;" +
                "#BREAK;" +
                "ENDIF;" +
                "#TEST;" +
                "ENDFOR;";
        Lexer lexer = new Lexer(text, charset);
        Parser parser = new Parser(lexer);
        Node root = parser.parse();

        Map<String, Executor> executorMap = new HashMap<>();
        Executor mockExecutor = Mockito.mock(Executor.class);
        Mockito.when(mockExecutor.execute(Mockito.any(), Mockito.anyBoolean(), Mockito.anyMap(),
                Mockito.any(), ArgumentMatchers.any())).thenReturn(null);
        executorMap.put("TEST", mockExecutor);

        Interpreter interpreter = new Interpreter(root);
        interpreter.setExecutorMap(executorMap);

        interpreter.startWithContext(null);

        Mockito.verify(mockExecutor, Mockito.times(3)).execute(Mockito.any(), Mockito.anyBoolean(), Mockito.anyMap(),
                Mockito.any(), ArgumentMatchers.any());
    }

    @Test
    public void testContinue() throws Exception {
        Charset charset = StandardCharsets.UTF_8;
        String text = "x = 0;" +
                "i = 0;" +
                "WHILE i < 5;" +
                "i = i + 1;" +
                "IF x > 1;" +
                "#CONTINUE;" +
                "ENDIF;" +
                "x = x + 1;" +
                "ENDWHILE;" +
                "#TEST x, i;" +
                "" +
                "x = 0;" +
                "FOR i = 0:6;" +
                "IF x > 1;" +
                "#CONTINUE;" +
                "ENDIF;" +
                "x = x + 1;" +
                "ENDFOR;" +
                "#TEST2 x, i;";
        Lexer lexer = new Lexer(text, charset);
        Parser parser = new Parser(lexer);
        Node root = parser.parse();
        Map<String, Executor> executorMap = new HashMap<>();
        executorMap.put("TEST", new Executor() {
            @Override
            protected Integer execute(Timings.Timing timing, boolean sync, Map<String, Object> vars, Object context,
                                      Object... args) throws Exception {

                Assert.assertEquals(2, args[0]);
                Assert.assertEquals(5, args[1]);
                return null;
            }
        });
        executorMap.put("TEST2", new Executor() {
            @Override
            protected Integer execute(Timings.Timing timing, boolean sync, Map<String, Object> vars, Object context,
                                      Object... args) throws Exception {

                Assert.assertEquals(2, args[0]);
                Assert.assertEquals(5, args[1]);
                return null;
            }
        });
        Interpreter interpreter = new Interpreter(root);
        interpreter.setExecutorMap(executorMap);

        interpreter.startWithContext(null);
    }

    @Test
    public void testContinueIterator() throws Exception {
        Charset charset = StandardCharsets.UTF_8;
        String text = "sum = 0;" +
                "FOR val = arr;" +
                "IF val == 1 || val == 5;" +
                "#CONTINUE;" +
                "ENDIF;" +
                "sum = sum + val;" +
                "ENDFOR;" +
                "#TEST sum;" +
                "" +
                "sum = 0;" +
                "FOR val = iter;" +
                "IF val == 1 || val == 5;" +
                "#CONTINUE;" +
                "ENDIF;" +
                "sum = sum + val;" +
                "ENDFOR;" +
                "#TEST2 sum;";
        Lexer lexer = new Lexer(text, charset);
        Parser parser = new Parser(lexer);
        Node root = parser.parse();
        Map<String, Executor> executorMap = new HashMap<>();
        executorMap.put("TEST", new Executor() {
            @Override
            protected Integer execute(Timings.Timing timing, boolean sync, Map<String, Object> vars, Object context,
                                      Object... args) throws Exception {

                Assert.assertEquals(9, args[0]);
                return null;
            }
        });
        executorMap.put("TEST2", new Executor() {
            @Override
            protected Integer execute(Timings.Timing timing, boolean sync, Map<String, Object> vars, Object context,
                                      Object... args) throws Exception {

                Assert.assertEquals(9, args[0]);
                return null;
            }
        });
        HashMap<String, Object> vars = new HashMap<>();
        vars.put("arr", new int[]{1, 2, 3, 4, 5});
        vars.put("iter", Arrays.asList(1, 2, 3, 4, 5));
        Interpreter interpreter = new Interpreter(root);
        interpreter.setExecutorMap(executorMap);
        interpreter.setVars(vars);

        interpreter.startWithContext(null);
    }

    @Test
    public void testSyncAsync() throws Exception {
        Set<String> set = new HashSet<>();

        Charset charset = StandardCharsets.UTF_8;
        String text = ""
                + "SYNC;"
                + "#TEST1;"
                + "ENDSYNC;"
                + "ASYNC;"
                + "#TEST2;"
                + "ENDASYNC;";
        Lexer lexer = new Lexer(text, charset);
        Parser parser = new Parser(lexer);
        Node root = parser.parse();
        Map<String, Executor> executorMap = new HashMap<>();
        executorMap.put("TEST1", new Executor() {

            @Override
            protected Integer execute(Timings.Timing timing, boolean sync, Map<String, Object> vars, Object context,
                                      Object... args)

<<<<<<< HEAD
                    throws Exception {
=======
            throws Exception {
>>>>>>> 35c8cb7f
                set.add("test1");
                return null;
            }

        });
        executorMap.put("TEST2", new Executor() {

            @Override
            protected Integer execute(Timings.Timing timing, boolean sync, Map<String, Object> vars, Object context,
                                      Object... args)

<<<<<<< HEAD
                    throws Exception {
=======
            throws Exception {
>>>>>>> 35c8cb7f
                set.add("test2");
                return null;
            }

        });
        Interpreter interpreter = new Interpreter(root);
        interpreter.setExecutorMap(executorMap);
        interpreter.setTaskSupervisor(new TaskSupervisor() {

            /* (non-Javadoc)
             * @see io.github.wysohn.triggerreactor.core.script.interpreter.TaskSupervisor#submitSync(java.util.concurrent.Callable)
             */
            @Override
            public <T> Future<T> submitSync(Callable<T> call) {
                try {
                    call.call();
                    set.add("sync");
                } catch (Exception e) {
                    e.printStackTrace();
                }
                return new EmptyFuture<T>();
            }

            @Override
            public void submitAsync(Runnable run) {
                try {
                    run.run();
                    set.add("async");
                } catch (Exception e) {
                    e.printStackTrace();
                }
            }

        });

        interpreter.startWithContext(null);

        Assert.assertTrue(set.contains("test1"));
        Assert.assertTrue(set.contains("test2"));
        Assert.assertTrue(set.contains("sync"));
        Assert.assertTrue(set.contains("async"));
    }

    @Test
    public void testSyncAsync2() throws Exception {
        Set<String> set = new HashSet<>();

        Charset charset = StandardCharsets.UTF_8;
        String text = ""
                + "SYNC;"
                + "FOR i = 0:1;"
                + "#TEST1;"
                + "ENDFOR;"
                + "ENDSYNC;"
                + "ASYNC;"
                + "FOR j = 0:1;"
                + "#TEST2;"
                + "ENDFOR;"
                + "ENDASYNC;";
        Lexer lexer = new Lexer(text, charset);
        Parser parser = new Parser(lexer);
        Node root = parser.parse();
        Map<String, Executor> executorMap = new HashMap<>();
        executorMap.put("TEST1", new Executor() {

            @Override
            protected Integer execute(Timings.Timing timing, boolean sync, Map<String, Object> vars, Object context,
                                      Object... args)

<<<<<<< HEAD
                    throws Exception {
=======
            throws Exception {
>>>>>>> 35c8cb7f
                set.add("test1");
                return null;
            }

        });
        executorMap.put("TEST2", new Executor() {

            @Override
            protected Integer execute(Timings.Timing timing, boolean sync, Map<String, Object> vars, Object context,
                                      Object... args)

<<<<<<< HEAD
                    throws Exception {
=======
            throws Exception {
>>>>>>> 35c8cb7f
                set.add("test2");
                return null;
            }

        });
        Interpreter interpreter = new Interpreter(root);
        interpreter.setExecutorMap(executorMap);
        interpreter.setTaskSupervisor(new TaskSupervisor() {

            /* (non-Javadoc)
             * @see io.github.wysohn.triggerreactor.core.script.interpreter.TaskSupervisor#submitSync(java.util.concurrent.Callable)
             */
            @Override
            public <T> Future<T> submitSync(Callable<T> call) {
                try {
                    call.call();
                    set.add("sync");
                } catch (Exception e) {
                    e.printStackTrace();
                }
                return new EmptyFuture<T>();
            }

            @Override
            public void submitAsync(Runnable run) {
                try {
                    run.run();
                    set.add("async");
                } catch (Exception e) {
                    e.printStackTrace();
                }
            }

        });

        interpreter.startWithContext(null);

        Assert.assertTrue(set.contains("test1"));
        Assert.assertTrue(set.contains("test2"));
        Assert.assertTrue(set.contains("sync"));
        Assert.assertTrue(set.contains("async"));
    }

    @Test
    public void testConstructorNoArg() throws Exception {
        Set<String> set = new HashSet<>();

        Charset charset = StandardCharsets.UTF_8;
        String text = ""
                + "IMPORT " + ConstTest.class.getName() + ";"
                + "obj = ConstTest();"
                + "#TEST obj;";
        Lexer lexer = new Lexer(text, charset);
        Parser parser = new Parser(lexer);
        Node root = parser.parse();
        Map<String, Executor> executorMap = new HashMap<>();
        executorMap.put("TEST", new Executor() {

            @Override
            protected Integer execute(Timings.Timing timing, boolean sync, Map<String, Object> vars, Object context,
                                      Object... args)

<<<<<<< HEAD
                    throws Exception {
=======
            throws Exception {
>>>>>>> 35c8cb7f
                set.add("test");

                Object obj = args[0];
                Assert.assertEquals(ConstTest.class, obj.getClass());

                ConstTest test = (ConstTest) obj;
                Assert.assertEquals(0, test.val1);
                Assert.assertEquals(0.0, test.val2, 0.000001);
                Assert.assertEquals("", test.val3);

                return null;
            }

        });
        Interpreter interpreter = new Interpreter(root);
        interpreter.setExecutorMap(executorMap);

        interpreter.startWithContext(null);

        Assert.assertTrue(set.contains("test"));
    }

    @Test
    public void testConstructorOneArg() throws Exception {
        Set<String> set = new HashSet<>();

        Charset charset = StandardCharsets.UTF_8;
        String text = ""
                + "IMPORT " + ConstTest.class.getName() + ";"
                + "obj = ConstTest(1);"
                + "#TEST obj;";
        Lexer lexer = new Lexer(text, charset);
        Parser parser = new Parser(lexer);
        Node root = parser.parse();
        Map<String, Executor> executorMap = new HashMap<>();
        executorMap.put("TEST", new Executor() {

            @Override
            protected Integer execute(Timings.Timing timing, boolean sync, Map<String, Object> vars, Object context,
                                      Object... args)

<<<<<<< HEAD
                    throws Exception {
=======
            throws Exception {
>>>>>>> 35c8cb7f
                set.add("test");

                Object obj = args[0];
                Assert.assertEquals(ConstTest.class, obj.getClass());

                ConstTest test = (ConstTest) obj;
                Assert.assertEquals(1, test.val1);
                Assert.assertEquals(0.0, test.val2, 0.000001);
                Assert.assertEquals("", test.val3);

                return null;
            }

        });
        Interpreter interpreter = new Interpreter(root);
        interpreter.setExecutorMap(executorMap);

        interpreter.startWithContext(null);

        Assert.assertTrue(set.contains("test"));
    }

    @Test
    public void testConstructorThreeArg() throws Exception {
        Set<String> set = new HashSet<>();

        Charset charset = StandardCharsets.UTF_8;
        String text = ""
                + "IMPORT " + ConstTest.class.getName() + ";"
                + "obj = ConstTest(2, 5.0, \"hoho\");"
                + "#TEST obj;";
        Lexer lexer = new Lexer(text, charset);
        Parser parser = new Parser(lexer);
        Node root = parser.parse();
        Map<String, Executor> executorMap = new HashMap<>();
        executorMap.put("TEST", new Executor() {

            @Override
            protected Integer execute(Timings.Timing timing, boolean sync, Map<String, Object> vars, Object context,
                                      Object... args)

<<<<<<< HEAD
                    throws Exception {
=======
            throws Exception {
>>>>>>> 35c8cb7f
                set.add("test");

                Object obj = args[0];
                Assert.assertEquals(ConstTest.class, obj.getClass());

                ConstTest test = (ConstTest) obj;
                Assert.assertEquals(2, test.val1);
                Assert.assertEquals(5.0, test.val2, 0.000001);
                Assert.assertEquals("hoho", test.val3);

                return null;
            }

        });
        Interpreter interpreter = new Interpreter(root);
        interpreter.setExecutorMap(executorMap);

        interpreter.startWithContext(null);

        Assert.assertTrue(set.contains("test"));
    }

    @Test
    public void testConstructorVarArg() throws Exception {
        Set<String> set = new HashSet<>();

        Charset charset = StandardCharsets.UTF_8;
        String text = ""
                + "IMPORT " + ConstTest.class.getName() + ";"
                + "obj = ConstTest(1, 2, 3, 4, 5);"
                + "#TEST obj;";
        Lexer lexer = new Lexer(text, charset);
        Parser parser = new Parser(lexer);
        Node root = parser.parse();
        Map<String, Executor> executorMap = new HashMap<>();
        executorMap.put("TEST", new Executor() {

            @Override
            protected Integer execute(Timings.Timing timing, boolean sync, Map<String, Object> vars, Object context,
                                      Object... args)

<<<<<<< HEAD
                    throws Exception {
=======
            throws Exception {
>>>>>>> 35c8cb7f
                set.add("test");

                Object obj = args[0];
                Assert.assertEquals(ConstTest.class, obj.getClass());

                ConstTest test = (ConstTest) obj;
                Assert.assertEquals(1, test.val1);
                Assert.assertEquals(2.0, test.val2, 0.000001);
                Assert.assertEquals("[1, 2, 3, 4, 5]", test.val3);

                return null;
            }

        });
        Interpreter interpreter = new Interpreter(root);
        interpreter.setExecutorMap(executorMap);

        interpreter.startWithContext(null);

        Assert.assertTrue(set.contains("test"));
    }

    @Test
    public void testArrayAndClass() throws Exception {
        Set<String> set = new HashSet<>();

        Charset charset = StandardCharsets.UTF_8;
        String text = ""
                + "IMPORT " + TestEnum.class.getName() + ";"
                + "enumVal = TestEnum.IMTEST;"
                + "arr = array(1);"
                + "arr[0] = enumVal;"
                + "#TEST arr[0];";
        Lexer lexer = new Lexer(text, charset);
        Parser parser = new Parser(lexer);
        Node root = parser.parse();
        Map<String, Executor> executorMap = new HashMap<>();
        executorMap.put("TEST", new Executor() {

            @Override
            protected Integer execute(Timings.Timing timing, boolean sync, Map<String, Object> vars, Object context,
                                      Object... args)

<<<<<<< HEAD
                    throws Exception {
=======
            throws Exception {
>>>>>>> 35c8cb7f
                set.add("test");

                Assert.assertEquals(TestEnum.IMTEST, args[0]);

                return null;
            }

        });
        Interpreter interpreter = new Interpreter(root);
        interpreter.setExecutorMap(executorMap);
        interpreter.setSelfReference(new SelfReference() {
            @SuppressWarnings("unused")
            public Object array(int size) {
                return new Object[size];
            }
        });

        interpreter.startWithContext(null);

        Assert.assertTrue(set.contains("test"));
    }

    public static class TheTest {
        public static String staticField = "staticField";

        public InTest in = new InTest();

        public TheTest() {

        }

        public InTest getTest() {
            return in;
        }

        public String localTest() {
            return "local";
        }

        public TestEnum testEnumMethod(TestEnum val) {
            return val;
        }

        public String testEnumMethod(String val) {
            return val;
        }

        public static String staticTest() {
            return "static";
        }
    }

    public static class InTest {
        public InTest2 in = new InTest2();
        public double health = 0.82;

        public boolean hasPermission(String tt) {
            return tt.equals("tt");
        }

        public InTest2 getTest() {
            return in;
        }
    }

    public static class InTest2 {
        public double health = 5.23;

        public double getHealth() {
            return health;
        }
    }

    public enum TestEnum {
        IMTEST
    }

    public static class ConstTest {
        private int val1 = 0;
        private double val2 = 0.0;
        private String val3 = "";

        public ConstTest(int val1, double val2, String val3) {
            super();
            this.val1 = val1;
            this.val2 = val2;
            this.val3 = val3;
        }

        public ConstTest(Object val1, Object val2, Object val3) {
            super();
        }

        public ConstTest(int val1) {
            super();
            this.val1 = val1;
        }

        public ConstTest(Object val1) {
            super();
        }

        public ConstTest() {
            super();
        }

        public ConstTest(int... vararg) {
            val1 = vararg[0];
            val2 = vararg[1];
            val3 = Arrays.toString(vararg);
        }

        public ConstTest(Object... vararg) {

        }
    }

    public static class EmptyFuture<T> implements Future<T> {

        @Override
        public boolean cancel(boolean mayInterruptIfRunning) {
            // TODO Auto-generated method stub
            return false;
        }

        @Override
        public T get() throws InterruptedException, ExecutionException {
            // TODO Auto-generated method stub
            return null;
        }

        @Override
        public T get(long timeout, TimeUnit unit) throws InterruptedException, ExecutionException, TimeoutException {
            // TODO Auto-generated method stub
            return null;
        }

        @Override
        public boolean isCancelled() {
            // TODO Auto-generated method stub
            return false;
        }

        @Override
        public boolean isDone() {
            // TODO Auto-generated method stub
            return false;
        }

    }
}<|MERGE_RESOLUTION|>--- conflicted
+++ resolved
@@ -585,37 +585,13 @@
 
         Node root = parser.parse();
         @SuppressWarnings("serial")
-<<<<<<< HEAD
-		Map<String, Executor> executorMap = new HashMap<String, Executor>() {
-		{
-            put("TEST1", new Executor() {
-
-                @Override
-                protected Integer execute(Timings.Timing timing, boolean sync, Map<String, Object> vars, Object context,
-                                          Object... args) throws Exception {
-
-                    Assert.assertEquals("work", args[0]);
-                    return null;
-                }
-=======
         Map<String, Executor> executorMap = new HashMap<String, Executor>() {
             {
                 put("TEST1", new Executor() {
->>>>>>> 35c8cb7f
 
                     @Override
                     protected Integer execute(Timings.Timing timing, boolean sync, Map<String, Object> vars, Object context,
                                               Object... args) throws Exception {
-
-<<<<<<< HEAD
-                @Override
-                protected Integer execute(Timings.Timing timing, boolean sync, Map<String, Object> vars, Object context,
-                                          Object... args) throws Exception {
-
-                    Assert.assertEquals("work2", args[0]);
-                    return null;
-                }
-=======
                         Assert.assertEquals("work", args[0]);
                         return null;
                     }
@@ -626,8 +602,6 @@
                     @Override
                     protected Integer execute(Timings.Timing timing, boolean sync, Map<String, Object> vars, Object context,
                                               Object... args) throws Exception {
->>>>>>> 35c8cb7f
-
                         Assert.assertEquals("work2", args[0]);
                         return null;
                     }
@@ -1760,12 +1734,7 @@
             @Override
             protected Integer execute(Timings.Timing timing, boolean sync, Map<String, Object> vars, Object context,
                                       Object... args)
-
-<<<<<<< HEAD
-                    throws Exception {
-=======
             throws Exception {
->>>>>>> 35c8cb7f
                 set.add("test1");
                 return null;
             }
@@ -1776,12 +1745,7 @@
             @Override
             protected Integer execute(Timings.Timing timing, boolean sync, Map<String, Object> vars, Object context,
                                       Object... args)
-
-<<<<<<< HEAD
-                    throws Exception {
-=======
             throws Exception {
->>>>>>> 35c8cb7f
                 set.add("test2");
                 return null;
             }
@@ -1850,12 +1814,7 @@
             @Override
             protected Integer execute(Timings.Timing timing, boolean sync, Map<String, Object> vars, Object context,
                                       Object... args)
-
-<<<<<<< HEAD
-                    throws Exception {
-=======
             throws Exception {
->>>>>>> 35c8cb7f
                 set.add("test1");
                 return null;
             }
@@ -1866,12 +1825,7 @@
             @Override
             protected Integer execute(Timings.Timing timing, boolean sync, Map<String, Object> vars, Object context,
                                       Object... args)
-
-<<<<<<< HEAD
-                    throws Exception {
-=======
             throws Exception {
->>>>>>> 35c8cb7f
                 set.add("test2");
                 return null;
             }
@@ -1933,12 +1887,7 @@
             @Override
             protected Integer execute(Timings.Timing timing, boolean sync, Map<String, Object> vars, Object context,
                                       Object... args)
-
-<<<<<<< HEAD
-                    throws Exception {
-=======
             throws Exception {
->>>>>>> 35c8cb7f
                 set.add("test");
 
                 Object obj = args[0];
@@ -1979,12 +1928,7 @@
             @Override
             protected Integer execute(Timings.Timing timing, boolean sync, Map<String, Object> vars, Object context,
                                       Object... args)
-
-<<<<<<< HEAD
-                    throws Exception {
-=======
             throws Exception {
->>>>>>> 35c8cb7f
                 set.add("test");
 
                 Object obj = args[0];
@@ -2025,12 +1969,7 @@
             @Override
             protected Integer execute(Timings.Timing timing, boolean sync, Map<String, Object> vars, Object context,
                                       Object... args)
-
-<<<<<<< HEAD
-                    throws Exception {
-=======
             throws Exception {
->>>>>>> 35c8cb7f
                 set.add("test");
 
                 Object obj = args[0];
@@ -2071,12 +2010,7 @@
             @Override
             protected Integer execute(Timings.Timing timing, boolean sync, Map<String, Object> vars, Object context,
                                       Object... args)
-
-<<<<<<< HEAD
-                    throws Exception {
-=======
             throws Exception {
->>>>>>> 35c8cb7f
                 set.add("test");
 
                 Object obj = args[0];
@@ -2119,12 +2053,7 @@
             @Override
             protected Integer execute(Timings.Timing timing, boolean sync, Map<String, Object> vars, Object context,
                                       Object... args)
-
-<<<<<<< HEAD
-                    throws Exception {
-=======
             throws Exception {
->>>>>>> 35c8cb7f
                 set.add("test");
 
                 Assert.assertEquals(TestEnum.IMTEST, args[0]);
