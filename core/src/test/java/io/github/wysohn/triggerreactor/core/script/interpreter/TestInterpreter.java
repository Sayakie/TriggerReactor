--- conflicted
+++ resolved
@@ -1734,12 +1734,8 @@
             @Override
             protected Integer execute(Timings.Timing timing, boolean sync, Map<String, Object> vars, Object context,
                                       Object... args)
-<<<<<<< HEAD
-            throws Exception {
-=======
 
                     throws Exception {
->>>>>>> b01406db
                 set.add("test1");
                 return null;
             }
@@ -1750,12 +1746,8 @@
             @Override
             protected Integer execute(Timings.Timing timing, boolean sync, Map<String, Object> vars, Object context,
                                       Object... args)
-<<<<<<< HEAD
-            throws Exception {
-=======
 
                     throws Exception {
->>>>>>> b01406db
                 set.add("test2");
                 return null;
             }
@@ -1824,12 +1816,8 @@
             @Override
             protected Integer execute(Timings.Timing timing, boolean sync, Map<String, Object> vars, Object context,
                                       Object... args)
-<<<<<<< HEAD
-            throws Exception {
-=======
 
                     throws Exception {
->>>>>>> b01406db
                 set.add("test1");
                 return null;
             }
@@ -1840,12 +1828,8 @@
             @Override
             protected Integer execute(Timings.Timing timing, boolean sync, Map<String, Object> vars, Object context,
                                       Object... args)
-<<<<<<< HEAD
-            throws Exception {
-=======
 
                     throws Exception {
->>>>>>> b01406db
                 set.add("test2");
                 return null;
             }
@@ -1907,12 +1891,8 @@
             @Override
             protected Integer execute(Timings.Timing timing, boolean sync, Map<String, Object> vars, Object context,
                                       Object... args)
-<<<<<<< HEAD
-            throws Exception {
-=======
 
                     throws Exception {
->>>>>>> b01406db
                 set.add("test");
 
                 Object obj = args[0];
@@ -1953,12 +1933,8 @@
             @Override
             protected Integer execute(Timings.Timing timing, boolean sync, Map<String, Object> vars, Object context,
                                       Object... args)
-<<<<<<< HEAD
-            throws Exception {
-=======
 
                     throws Exception {
->>>>>>> b01406db
                 set.add("test");
 
                 Object obj = args[0];
@@ -1999,12 +1975,8 @@
             @Override
             protected Integer execute(Timings.Timing timing, boolean sync, Map<String, Object> vars, Object context,
                                       Object... args)
-<<<<<<< HEAD
-            throws Exception {
-=======
 
                     throws Exception {
->>>>>>> b01406db
                 set.add("test");
 
                 Object obj = args[0];
@@ -2045,12 +2017,8 @@
             @Override
             protected Integer execute(Timings.Timing timing, boolean sync, Map<String, Object> vars, Object context,
                                       Object... args)
-<<<<<<< HEAD
-            throws Exception {
-=======
 
                     throws Exception {
->>>>>>> b01406db
                 set.add("test");
 
                 Object obj = args[0];
@@ -2093,12 +2061,8 @@
             @Override
             protected Integer execute(Timings.Timing timing, boolean sync, Map<String, Object> vars, Object context,
                                       Object... args)
-<<<<<<< HEAD
-            throws Exception {
-=======
 
                     throws Exception {
->>>>>>> b01406db
                 set.add("test");
 
                 Assert.assertEquals(TestEnum.IMTEST, args[0]);
