package js;

import io.github.wysohn.triggerreactor.core.manager.AbstractExecutorManager.JSExecutor;
import io.github.wysohn.triggerreactor.tools.timings.Timings;

import javax.script.ScriptEngine;
import javax.script.ScriptException;
import java.io.IOException;

<<<<<<< HEAD
public class ExecutorTest extends JsTest{
	private final JSExecutor executor;

    public ExecutorTest(ScriptEngine engine, String name, String... directories) throws ScriptException, IOException {
        super(engine, name, "Executor", directories);
        executor = new JSExecutor(name, engine, stream);
    }

=======
public class ExecutorTest extends JsTest {
    private final JSExecutor executor;

    public ExecutorTest(ScriptEngine engine, String name, String... directories) throws ScriptException, IOException {
        super(engine, name, "Executor", directories);
        executor = new JSExecutor(name, engine, stream);
    }

>>>>>>> 35c8cb7f
    @Override
    public Object test() throws Exception {
        executor.execute(Timings.LIMBO, true, varMap, null, args);
        return null;
    }

    @Override
    public int getOverload(Object... args) {
        return executor.validate(args).getOverload();
    }
}<|MERGE_RESOLUTION|>--- conflicted
+++ resolved
@@ -7,16 +7,6 @@
 import javax.script.ScriptException;
 import java.io.IOException;
 
-<<<<<<< HEAD
-public class ExecutorTest extends JsTest{
-	private final JSExecutor executor;
-
-    public ExecutorTest(ScriptEngine engine, String name, String... directories) throws ScriptException, IOException {
-        super(engine, name, "Executor", directories);
-        executor = new JSExecutor(name, engine, stream);
-    }
-
-=======
 public class ExecutorTest extends JsTest {
     private final JSExecutor executor;
 
@@ -25,7 +15,6 @@
         executor = new JSExecutor(name, engine, stream);
     }
 
->>>>>>> 35c8cb7f
     @Override
     public Object test() throws Exception {
         executor.execute(Timings.LIMBO, true, varMap, null, args);
