/***************************************************************************
 *     Copyright (C) 2018 wysohn
 *
 *     This program is free software: you can redistribute it and/or modify
 *     it under the terms of the GNU General Public License as published by
 *     the Free Software Foundation, either version 3 of the License, or
 *     (at your option) any later version.
 *
 *     This program is distributed in the hope that it will be useful,
 *     but WITHOUT ANY WARRANTY; without even the implied warranty of
 *     MERCHANTABILITY or FITNESS FOR A PARTICULAR PURPOSE.  See the
 *     GNU General Public License for more details.
 *
 *     You should have received a copy of the GNU General Public License
 *     along with this program.  If not, see <http://www.gnu.org/licenses/>.
 *******************************************************************************/
package io.github.wysohn.triggerreactor.core.main;

import io.github.wysohn.triggerreactor.core.bridge.ICommandSender;
import io.github.wysohn.triggerreactor.core.bridge.IInventory;
import io.github.wysohn.triggerreactor.core.bridge.IItemStack;
import io.github.wysohn.triggerreactor.core.bridge.ILocation;
import io.github.wysohn.triggerreactor.core.bridge.entity.IPlayer;
import io.github.wysohn.triggerreactor.core.bridge.event.IEvent;
import io.github.wysohn.triggerreactor.core.manager.*;
import io.github.wysohn.triggerreactor.core.manager.location.Area;
import io.github.wysohn.triggerreactor.core.manager.location.SimpleChunkLocation;
import io.github.wysohn.triggerreactor.core.manager.location.SimpleLocation;
import io.github.wysohn.triggerreactor.core.manager.trigger.*;
import io.github.wysohn.triggerreactor.core.manager.trigger.AbstractAreaTriggerManager.AreaTrigger;
import io.github.wysohn.triggerreactor.core.manager.trigger.AbstractCustomTriggerManager.CustomTrigger;
import io.github.wysohn.triggerreactor.core.manager.trigger.AbstractInventoryTriggerManager.InventoryTrigger;
import io.github.wysohn.triggerreactor.core.manager.trigger.AbstractRepeatingTriggerManager.RepeatingTrigger;
import io.github.wysohn.triggerreactor.core.manager.trigger.AbstractTriggerManager.Trigger;
import io.github.wysohn.triggerreactor.core.manager.trigger.share.api.AbstractAPISupport;
import io.github.wysohn.triggerreactor.core.script.interpreter.Interpreter;
import io.github.wysohn.triggerreactor.core.script.interpreter.Interpreter.ProcessInterrupter;
import io.github.wysohn.triggerreactor.core.script.interpreter.TaskSupervisor;
import io.github.wysohn.triggerreactor.tools.ScriptEditor.SaveHandler;
import io.github.wysohn.triggerreactor.tools.TimeUtil;
import io.github.wysohn.triggerreactor.tools.stream.SenderOutputStream;
import io.github.wysohn.triggerreactor.tools.timings.Timings;

import java.io.File;
import java.io.FileOutputStream;
import java.io.IOException;
import java.io.OutputStream;
import java.util.*;
import java.util.Map.Entry;
import java.util.concurrent.*;
import java.util.logging.Logger;
import java.util.regex.Pattern;

/**
 * The main abstract class of TriggerReactor. Interacting with any platform should extends this class to
 * create important internal components.
 *
 * @author wysohn
 */
public abstract class TriggerReactor implements TaskSupervisor {
    /**
     * Cached Pool for thread execution.
     */
    protected static final ExecutorService cachedThreadPool = Executors.newCachedThreadPool(new ThreadFactory() {
        @Override
        public Thread newThread(Runnable r) {
            return new Thread() {{
                this.setPriority(MIN_PRIORITY);
            }};
        }
    });

    private static TriggerReactor instance;

    /**
     * get instance of this class.
     *
     * @return
     */
    public static TriggerReactor getInstance() {
        return instance;
    }

    protected Map<String, AbstractAPISupport> sharedVars = new HashMap<>();

    protected TriggerReactor() {
        instance = this;
    }

    public Map<String, AbstractAPISupport> getSharedVars() {
        return sharedVars;
    }

    public abstract AbstractExecutorManager getExecutorManager();

    public abstract AbstractPlaceholderManager getPlaceholderManager();

    public abstract AbstractVariableManager getVariableManager();

    public abstract AbstractScriptEditManager getScriptEditManager();

    public abstract AbstractPlayerLocationManager getLocationManager();

    public abstract AbstractPermissionManager getPermissionManager();

    public abstract AbstractAreaSelectionManager getSelectionManager();

    public abstract AbstractLocationBasedTriggerManager<AbstractLocationBasedTriggerManager.ClickTrigger> getClickManager();

    public abstract AbstractLocationBasedTriggerManager<AbstractLocationBasedTriggerManager.WalkTrigger> getWalkManager();

    public abstract AbstractCommandTriggerManager getCmdManager();

    public abstract AbstractInventoryTriggerManager getInvManager();

    public abstract AbstractInventoryEditManager getInvEditManager();

    public abstract AbstractAreaTriggerManager getAreaManager();

    public abstract AbstractCustomTriggerManager getCustomManager();

    public abstract AbstractRepeatingTriggerManager getRepeatManager();

    public abstract AbstractNamedTriggerManager getNamedTriggerManager();

    private static final Pattern INTEGER_PATTERN = Pattern.compile("^[0-9]+$");
    private static final Pattern DECIMAL_PATTERN = Pattern.compile("^[0-9]+.[0-9]{0,}$");
    private static final Pattern NAME_PATTERN = Pattern.compile("^[0-9a-zA-Z_]+$");
    private boolean debugging = false;

    //private boolean deprecationMessageShown = false;

    public boolean onCommand(ICommandSender sender, String command, String[] args) {
        if (command.equalsIgnoreCase("triggerreactor")) {
            if (!sender.hasPermission("triggerreactor.admin"))
                return true;

//            if(!deprecationMessageShown){
//                deprecationMessageShown = true;
//
//                // show 1 tick later
//                submitAsync(()->{
//                    try{
//                        Thread.sleep(50L);
//                    }catch (InterruptedException ex){
//                        //ignore
//                    }
//
//                    deprecationPages.forEach((paragraph)->{
//                        paragraph.sendParagraph(getConsoleSender());
//                        if(sender.getClass() != getConsoleSender().getClass()){
//                            paragraph.sendParagraph(sender);
//                        }
//                    });
//                });
//            }

            if (args.length > 0) {
                if (args[0].equalsIgnoreCase("debug")) {
                    debugging = !debugging;
                    String color;
                    if (debugging) {
                        color = "a";
                    } else {
                        color = "c";
                    }
                    sender.sendMessage("Debugging is set to &" + color + debugging);

                    getLogger().info("Debugging state: " + debugging);
                    return true;
                } else if (args[0].equalsIgnoreCase("version")) {
                    sender.sendMessage("Current version: " + getVersion());
                    return true;
                } else if (args[0].equalsIgnoreCase("click") || args[0].equalsIgnoreCase("c")) {
                    if (args.length == 1) {
                        getScriptEditManager().startEdit(sender, "Click Trigger", "", new SaveHandler() {
                            @Override
                            public void onSave(String script) {
                                if (getClickManager().startLocationSet((IPlayer) sender, script)) {
                                    sender.sendMessage("&7Now click the block to set click trigger.");
                                } else {
                                    sender.sendMessage("&7Already on progress.");
                                }
                            }
                        });
                    } else {
                        StringBuilder builder = new StringBuilder();
                        for (int i = 1; i < args.length; i++)
                            builder.append(args[i]).append(" ");
                        if (getClickManager().startLocationSet((IPlayer) sender, builder.toString())) {
                            sender.sendMessage("&7Now click the block to set click trigger.");
                        } else {
                            sender.sendMessage("&7Already on progress.");
                        }
                    }
                    return true;
                } else if (args[0].equalsIgnoreCase("walk") || args[0].equalsIgnoreCase("w")) {
                    if (args.length == 1) {
                        getScriptEditManager().startEdit(sender, "Walk Trigger", "", new SaveHandler() {
                            @Override
                            public void onSave(String script) {
                                if (getWalkManager().startLocationSet((IPlayer) sender, script)) {
                                    sender.sendMessage("&7Now click the block to set walk trigger.");
                                } else {
                                    sender.sendMessage("&7Already on progress.");
                                }
                            }
                        });
                    } else {
                        StringBuilder builder = new StringBuilder();
                        for (int i = 1; i < args.length; i++)
                            builder.append(args[i]).append(" ");
                        if (getWalkManager().startLocationSet((IPlayer) sender, builder.toString())) {
                            sender.sendMessage("&7Now click the block to set walk trigger.");
                        } else {
                            sender.sendMessage("&7Already on progress.");
                        }
                    }
                    return true;
                } else if (args.length > 1 && (args[0].equalsIgnoreCase("command") || args[0].equalsIgnoreCase("cmd"))) {
                    if (args.length == 3 && getCmdManager().hasCommandTrigger(args[1]) && args[2].equals("sync")) {
                        Trigger trigger = getCmdManager().getCommandTrigger(args[1]);

                        trigger.setSync(!trigger.isSync());

                        sender.sendMessage("&7Sync mode: " + (trigger.isSync() ? "&a" : "&c") + trigger.isSync());
                        saveAsynchronously(getCmdManager());
                    } else if (args.length > 2 && getCmdManager().hasCommandTrigger(args[1])
                            && (args[2].equals("p") || args[2].equals("permission"))) {
                        AbstractCommandTriggerManager.CommandTrigger trigger = getCmdManager().getCommandTrigger(args[1]);

                        //if no permission is given, delete all permission required
                        String[] permissions = null;
                        if (args.length == 3) {
                            trigger.setPermissions(null);
                        } else {
                            permissions = new String[args.length - 3];
                            for (int i = 3; i < args.length; i++) {
                                permissions[i - 3] = args[i];
                            }
                            trigger.setPermissions(permissions);
                        }
                        if (permissions == null) {
                            sender.sendMessage("&7Cleared permissions");
                        } else {
                            sender.sendMessage("&7Set permissions.");
                        }
                        saveAsynchronously(getCmdManager());
                    } else if (args.length > 2 && getCmdManager().hasCommandTrigger(args[1])
                            && (args[2].equals("a") || args[2].equals("aliases"))) {
                        AbstractCommandTriggerManager.CommandTrigger trigger = getCmdManager().getCommandTrigger(args[1]);

                        //first, clean up all aliases
                        getCmdManager().removeAliases(trigger);

                        //if no aliases is given, delete all aliases
                        String[] aliases = null;
                        if (args.length == 3) {
                            trigger.setAliases(null);
                        } else {
                            aliases = new String[args.length - 3];
                            for (int i = 3; i < args.length; i++) {
                                aliases[i - 3] = args[i];
                            }
                            trigger.setAliases(aliases);
                            getCmdManager().registerAliases(trigger);
                        }
                        if (aliases == null) {
                            sender.sendMessage("&7Cleared aliases");
                        } else {
                            sender.sendMessage("&7Set Aliases");
                        }
                        saveAsynchronously(getCmdManager());
                    } else if (getCmdManager().hasCommandTrigger(args[1])) {
                        Trigger trigger = getCmdManager().getCommandTrigger(args[1]);

                        getScriptEditManager().startEdit(sender, trigger.getTriggerName(), trigger.getScript(), new SaveHandler() {
                            @Override
                            public void onSave(String script) {
                                try {
                                    trigger.setScript(script);
                                } catch (Exception e) {
                                    handleException(sender, e);
                                }

                                sender.sendMessage("&aScript is updated!");

                                saveAsynchronously(getCmdManager());
                            }
                        });
                    } else {
                        if (args.length == 2) {
                            getScriptEditManager().startEdit(sender, "Command Trigger", "", new SaveHandler() {
                                @Override
                                public void onSave(String script) {
                                    getCmdManager().addCommandTrigger(sender, args[1], script);

                                    sender.sendMessage("&aCommand trigger is binded!");

                                    saveAsynchronously(getCmdManager());
                                }
                            });
                        } else {
                            StringBuilder builder = new StringBuilder();
                            for (int i = 2; i < args.length; i++)
                                builder.append(args[i] + " ");

                            getCmdManager().addCommandTrigger(sender, args[1], builder.toString());

                            sender.sendMessage("&aCommand trigger is binded!");

                            saveAsynchronously(getCmdManager());
                        }
                    }
                    return true;
                } else if ((args[0].equalsIgnoreCase("variables") || args[0].equalsIgnoreCase("vars"))) {
                    if (args.length == 3) {
                        if (args[1].equalsIgnoreCase("Item")) {
                            String name = args[2];
                            if (!AbstractVariableManager.isValidName(name)) {
                                sender.sendMessage("&c" + name + " is not a valid key!");
                                return true;
                            }

                            IItemStack IS = ((IPlayer) sender).getItemInMainHand();
                            if (IS == null) {
                                sender.sendMessage("&c" + "You are holding nothing on your main hand!");
                                return true;
                            }

                            try {
                                getVariableManager().put(name, IS.get());
                            } catch (Exception e) {
                                this.handleException(sender, e);
                            }

                            sender.sendMessage("&aItem saved!");
                        } else if (args[1].equalsIgnoreCase("Location")) {
                            String name = args[2];
                            if (!AbstractVariableManager.isValidName(name)) {
                                sender.sendMessage("&c" + name + " is not a valid key!");
                                return true;
                            }

                            ILocation loc = ((IPlayer) sender).getLocation();
                            try {
                                getVariableManager().put(name, loc.get());
                            } catch (Exception e) {
                                this.handleException(sender, e);
                            }

                            sender.sendMessage("&aLocation saved!");
                        } else {
                            String name = args[1];
                            String value = args[2];

                            if (!AbstractVariableManager.isValidName(name)) {
                                sender.sendMessage("&c" + name + " is not a valid key!");
                                return true;
                            }

                            if (INTEGER_PATTERN.matcher(value).matches()) {
                                try {
                                    getVariableManager().put(name, Integer.parseInt(value));
                                } catch (Exception e) {
                                    this.handleException(sender, e);
                                }
                            } else if (DECIMAL_PATTERN.matcher(value).matches()) {
                                try {
                                    getVariableManager().put(name, Double.parseDouble(value));
                                } catch (Exception e) {
                                    this.handleException(sender, e);
                                }
                            } else if (value.equals("true") || value.equals("false")) {
                                try {
                                    getVariableManager().put(name, Boolean.parseBoolean(value));
                                } catch (Exception e) {
                                    this.handleException(sender, e);
                                }
                            } else {
                                try {
                                    getVariableManager().put(name, value);
                                } catch (Exception e) {
                                    this.handleException(sender, e);
                                }
                            }

                            sender.sendMessage("&aVariable saved!");
                        }
                        return true;
                    } else if (args.length == 2) {
                        String name = args[1];
                        sender.sendMessage("&7Value of " + name + ": " + getVariableManager().get(name));

                        return true;
                    }
                } else if (args.length > 1 && args[0].equalsIgnoreCase("run")) {
                    String script = mergeArguments(args, 1, args.length - 1);

                    try {
                        Trigger trigger = getCmdManager().createTempCommandTrigger(script);

                        trigger.activate(createEmptyPlayerEvent(sender), new HashMap<>());

                    } catch (Exception e) {
                        handleException(sender, e);
                    }

                    return true;
                } else if (args.length > 2 && args[0].equalsIgnoreCase("sudo")) {
                    String playerName = args[1];
                    String script = mergeArguments(args, 2, args.length - 1);

                    IPlayer targetPlayer = getPlayer(playerName);
                    if (targetPlayer == null) {
                        sender.sendMessage("&cNo such player named &6" + playerName + "&c!");
                        return true;
                    }

                    try {
                        Trigger trigger = getCmdManager().createTempCommandTrigger(script);

                        trigger.activate(createEmptyPlayerEvent(targetPlayer), new HashMap<>());

                    } catch (Exception e) {
                        handleException(sender, e);
                    }

                    return true;
                } else if (args[0].equalsIgnoreCase("inventory") || args[0].equalsIgnoreCase("i")) {
                    if (args.length > 3 && args[2].equalsIgnoreCase("create")) {
                        String name = args[1];
                        int size = -1;
                        try {
                            size = Integer.parseInt(args[3]);
                        } catch (NumberFormatException e) {
                            sender.sendMessage("&c" + "" + size + " is not a valid number");
                            return true;
                        }
                        if (size > 54 || size < 9) {
                            sender.sendMessage("&csize must be between 9 and 54");
                            return true;
                        }
                        if (size % 9 != 0) {
                            sender.sendMessage("&csize must be a multiple of 9");
                            return true;
                        }

                        if (args.length == 4) {
                            final int sizeCopy = size;
                            getScriptEditManager().startEdit(sender, "Inventory Trigger", "", new SaveHandler() {
                                @Override
                                public void onSave(String script) {
                                    try {
                                        if (getInvManager().createTrigger(sizeCopy, name, script)) {
                                            sender.sendMessage("&aInventory Trigger created!");

                                            saveAsynchronously(getInvManager());
                                        } else {
                                            sender.sendMessage("&7Another Inventory Trigger with that name already exists");
                                        }
                                    } catch (Exception e) {
                                        handleException(sender, e);
                                    }
                                }
                            });
                        } else {
                            String script = mergeArguments(args, 4, args.length - 1);

                            try {
                                if (getInvManager().createTrigger(size, name, script)) {
                                    sender.sendMessage("&aInventory Trigger created!");

                                    saveAsynchronously(getInvManager());
                                } else {
                                    sender.sendMessage("&7Another Inventory Trigger with that name already exists");
                                }
                            } catch (Exception e) {
                                handleException(sender, e);
                            }
                        }
                    } else if (args.length == 3 && args[2].equalsIgnoreCase("delete")) {
                        String name = args[1];

                        if (getInvManager().deleteTrigger(name)) {
                            sender.sendMessage("&aDeleted!");

                            saveAsynchronously(getInvManager());
                        } else {
                            sender.sendMessage("&7No such inventory trigger found.");
                        }
                    } else if (args.length == 4 && args[2].equals("item")) {
                        IItemStack IS = ((IPlayer) sender).getItemInMainHand();
                        IS = IS == null ? null : IS.clone();

                        String name = args[1];

                        int index;
                        try {
                            index = Integer.parseInt(args[3]);
                        } catch (NumberFormatException e) {
                            sender.sendMessage("&c" + "" + args[3] + " is not a valid number.");
                            return true;
                        }

                        InventoryTrigger trigger = getInvManager().getTriggerForName(name);
                        if (trigger == null) {
                            sender.sendMessage("&7No such Inventory Trigger named " + name);
                            return true;
                        }

                        if (index > trigger.getItems().length || index < 1) {
                            sender.sendMessage("&c" + "" + index + " is out of bounds. (Size: " + (trigger.getItems().length) + ")");
                            return true;
                        }

                        trigger.getItems()[index - 1] = IS;
                        saveAsynchronously(getInvManager());

                        sender.sendMessage("Successfully set item " + index);

                    } else if (args.length > 2 && args[2].equalsIgnoreCase("open")) {
                        String name = args[1];
                        IPlayer forWhom = null;
                        if (args.length == 3) {
                            forWhom = (IPlayer) sender;
                        } else {
                            IPlayer p = getPlayer(args[3]);
                            if (p != null)
                                forWhom = p;
                        }

                        if (forWhom == null) {
                            sender.sendMessage("&7Can't find that player.");
                            return true;
                        }

                        IInventory opened = getInvManager().openGUI(forWhom, name);
                        if (opened == null) {
                            sender.sendMessage("&7No such Inventory Trigger named " + name);
                            return true;
                        }
                    } else if (args.length == 3 && args[2].equalsIgnoreCase("edit")) {
                        String name = args[1];

                        InventoryTrigger trigger = getInvManager().getTriggerForName(name);
                        if (trigger == null) {
                            sender.sendMessage("&7No such Inventory Trigger named " + name);
                            return true;
                        }

                        getScriptEditManager().startEdit(sender, trigger.getTriggerName(), trigger.getScript(), new SaveHandler() {
                            @Override
                            public void onSave(String script) {
                                try {
                                    trigger.setScript(script);
                                } catch (Exception e) {
                                    handleException(sender, e);
                                }

                                sender.sendMessage("&aScript is updated!");

                                saveAsynchronously(getInvManager());
                            }
                        });
                    } else if (args.length == 4 && args[2].equals("row")) {
                        IItemStack IS = ((IPlayer) sender).getItemInMainHand();
                        IS = IS == null ? null : IS.clone();

                        String name = args[1];

                        int index;
                        try {
                            index = Integer.parseInt(args[3]);
                        } catch (NumberFormatException e) {
                            sender.sendMessage("&c" + "" + args[3] + " is not a valid number.");
                            return true;
                        }

                        InventoryTrigger trigger = getInvManager().getTriggerForName(name);
                        if (trigger == null) {
                            sender.sendMessage("&7No such Inventory Trigger named " + name);
                            return true;
                        }

                        int rows = trigger.getItems().length / 9;
                        if (index > rows || index < 1) {
                            sender.sendMessage("&c" + "" + index + " is out of bounds. (Maximum: " + rows + ")");
                            return true;
                        }

                        for (int i = 0; i < 9; i++) {
                            trigger.getItems()[(index - 1) * 9 + i] = IS;
                        }

                        saveAsynchronously(getInvManager());
                        sender.sendMessage("Successfully filled row " + index);

                    } else if (args.length == 4 && args[2].equals("column")) {
                        IItemStack IS = ((IPlayer) sender).getItemInMainHand();
                        IS = IS == null ? null : IS.clone();

                        String name = args[1];

                        int index;
                        try {
                            index = Integer.parseInt(args[3]);
                        } catch (NumberFormatException e) {
                            sender.sendMessage("&c" + "" + args[3] + " is not a valid number.");
                            return true;
                        }

                        InventoryTrigger trigger = getInvManager().getTriggerForName(name);
                        if (trigger == null) {
                            sender.sendMessage("&7No such Inventory Trigger named " + name);
                            return true;
                        }

                        int rows = trigger.getItems().length / 9;
                        if (index > 9 || index < 1) {
                            sender.sendMessage("&c" + "" + index + " is out of bounds. (Maximum: 9)");
                            return true;
                        }

                        for (int i = 0; i < rows; i++) {
                            trigger.getItems()[index - 1 + i * 9] = IS;
                        }

                        saveAsynchronously(getInvManager());
                        sender.sendMessage("Successfully filled column " + index);

                    } else if (args.length == 3 && args[2].equalsIgnoreCase("edititems")) {
                        String name = args[1];

                        InventoryTrigger trigger = getInvManager().getTriggerForName(name);
                        if (trigger == null) {
                            sender.sendMessage("&7No such Inventory Trigger named " + name);
                            return true;
                        }

                        getInvEditManager().startEdit((IPlayer) sender, trigger);
                        return true;
                    } else {
                        sendCommandDesc(sender, "/triggerreactor[trg] inventory[i] <inventory name> create <size> [...]", "create a new inventory. <size> must be multiple of 9."
                                + " The <size> cannot be larger than 54");
                        sendDetails(sender, "/trg i MyInventory create 54");
                        sendCommandDesc(sender, "/triggerreactor[trg] inventory[i] <inventory name> delete", "delete this inventory");
                        sendDetails(sender, "/trg i MyInventory delete");
                        sendCommandDesc(sender, "/triggerreactor[trg] inventory[i] <inventory name> item <index>", "sets item of inventory to the held item. "
                                + "Clears the slot if you are holding nothing.");
                        sendDetails(sender, "/trg i MyInventory item 0");
                        sendCommandDesc(sender, "/triggerreactor[trg] inventory[i] <inventory name> column <index>", "same as the item subcommand, but applied to an entire column."
                                + "Clears the slot if you are holding nothing.");
                        sendCommandDesc(sender, "/triggerreactor[trg] inventory[i] <inventory name> row <index>", "same as the item subcommand, but applied to an entire row.");
                        sendCommandDesc(sender, "/triggerreactor[trg] inventory[i] <inventory name> open", "Preview the inventory");
                        sendCommandDesc(sender, "/triggerreactor[trg] inventory[i] <inventory name> open <player name>", "Send <player name> a preview of the inventory");
                        sendCommandDesc(sender, "/triggerreactor[trg] inventory[i] <inventory name> edit", "Edit the inventory trigger.");
                    }
                    return true;
                } else if (args[0].equalsIgnoreCase("item")) {
                    if (args.length > 2 && args[1].equalsIgnoreCase("title")) {
                        IItemStack IS = ((IPlayer) sender).getItemInMainHand();
                        if (IS == null) {
                            sender.sendMessage("&c" + "You are holding nothing.");
                            return true;
                        }

                        String title = mergeArguments(args, 2, args.length - 1);
                        setItemTitle(IS, title);

                        ((IPlayer) sender).setItemInMainHand(IS);
                        return true;
                    } else if (args.length > 3 && args[1].equalsIgnoreCase("lore") && args[2].equalsIgnoreCase("add")) {
                        IItemStack IS = ((IPlayer) sender).getItemInMainHand();
                        if (IS == null) {
                            sender.sendMessage("&c" + "You are holding nothing.");
                            return true;
                        }

                        String lore = mergeArguments(args, 3, args.length - 1);
                        addItemLore(IS, lore);

                        ((IPlayer) sender).setItemInMainHand(IS);
                        return true;
                    } else if (args.length > 4 && args[1].equalsIgnoreCase("lore") && args[2].equalsIgnoreCase("set")) {
                        IItemStack IS = ((IPlayer) sender).getItemInMainHand();
                        if (IS == null) {
                            sender.sendMessage("&c" + "You are holding nothing.");
                            return true;
                        }

                        int index = -1;
                        try {
                            index = Integer.parseInt(args[3]);
                        } catch (NumberFormatException e) {
                            sender.sendMessage("&c" + "" + index + " is not a valid number");
                            return true;
                        }

                        String lore = mergeArguments(args, 4, args.length - 1);

                        if (!setLore(IS, index - 1, lore)) {
                            sender.sendMessage("&c" + "" + index + " is out of bounds.");
                            return true;
                        }

                        ((IPlayer) sender).setItemInMainHand(IS);
                        return true;
                    } else if (args.length == 4 && args[1].equalsIgnoreCase("lore") && args[2].equalsIgnoreCase("remove")) {
                        IItemStack IS = ((IPlayer) sender).getItemInMainHand();
                        if (IS == null) {
                            sender.sendMessage("&c" + "You are holding nothing.");
                            return true;
                        }

                        int index = -1;
                        try {
                            index = Integer.parseInt(args[3]);
                        } catch (NumberFormatException e) {
                            sender.sendMessage("&c" + "" + index + " is not a valid number");
                            return true;
                        }

                        if (!removeLore(IS, index - 1)) {
                            sender.sendMessage("&7No lore at index " + index);
                            return true;
                        }

                        ((IPlayer) sender).setItemInMainHand(IS);
                        return true;
                    } else {
                        sendCommandDesc(sender, "/triggerreactor[trg] item title <item title>", "Change the title of holding item");
                        sendCommandDesc(sender, "/triggerreactor[trg] item lore add <line>", "Append lore to the holding item");
                        sendCommandDesc(sender, "/triggerreactor[trg] item lore set <index> <line>", "Replace lore at the specified index."
                                + "(Index start from 0)");
                        sendCommandDesc(sender, "/triggerreactor[trg] item lore remove <index>", "Delete lore at the specified index.");
                    }

                    return true;
                } else if (args.length > 0 && (args[0].equalsIgnoreCase("area") || args[0].equalsIgnoreCase("a"))) {
                    if (args.length == 2 && args[1].equalsIgnoreCase("toggle")) {
                        boolean result = getSelectionManager().toggleSelection(((IPlayer) sender).getUniqueId());

                        sender.sendMessage("&7Area selection mode enabled: &6" + result);
                    } else if (args.length == 3 && args[2].equals("create")) {
                        String name = args[1];

                        // validate the name
                        if (!NAME_PATTERN.matcher(name).matches()) {
                            sender.sendMessage("&cThe name " + name + " has not allowed character!");
                            sender.sendMessage("&7Use only character, number, and underscore(_).");
                            return true;
                        }

                        AreaTrigger trigger = getAreaManager().getArea(name);
                        if (trigger != null) {
                            sender.sendMessage("&c" + "Area Trigger " + name + " is already exists!");
                            return true;
                        }

                        Area selected = getSelectionManager().getSelection(((IPlayer) sender).getUniqueId());
                        if (selected == null) {
                            sender.sendMessage("&7Invalid or incomplete area selection.");
                            return true;
                        }

                        Set<Area> conflicts = getAreaManager().getConflictingAreas(selected, selected::equals);
                        if (!conflicts.isEmpty()) {
                            sender.sendMessage("&7Found [" + conflicts.size() + "] conflicting areas:");
                            for (Area conflict : conflicts) {
                                sender.sendMessage("&d  " + conflict);
                            }
                            return true;
                        }

                        if (getAreaManager().createArea(name, selected.getSmallest(), selected.getLargest())) {
                            sender.sendMessage("&aCreated area trigger: " + name);

                            saveAsynchronously(getAreaManager());

                            getSelectionManager().resetSelections(((IPlayer) sender).getUniqueId());
                        } else {
                            sender.sendMessage("&7Area Trigger " + name + " already exists.");
                        }
                    } else if (args.length == 3 && args[2].equals("delete")) {
                        String name = args[1];

                        if (getAreaManager().deleteArea(name)) {
                            sender.sendMessage("&aArea Trigger deleted");

                            saveAsynchronously(getAreaManager());

                            getSelectionManager().resetSelections(((IPlayer) sender).getUniqueId());
                        } else {
                            sender.sendMessage("&7Area Trigger " + name + " does not exist.");
                        }
                    } else if (args.length > 2 && args[2].equals("enter")) {
                        String name = args[1];

                        AreaTrigger trigger = getAreaManager().getArea(name);
                        if (trigger == null) {
                            sender.sendMessage("&7No Area Trigger found with that name.");
                            return true;
                        }

                        if (trigger.getEnterTrigger() != null) {
                            getScriptEditManager().startEdit(sender, trigger.getTriggerName(), trigger.getEnterTrigger().getScript(), new SaveHandler() {
                                @Override
                                public void onSave(String script) {
                                    try {
                                        trigger.setEnterTrigger(script);

                                        saveAsynchronously(getAreaManager());

                                        sender.sendMessage("&aScript is updated!");
                                    } catch (Exception e) {
                                        handleException(sender, e);
                                    }
                                }
                            });
                        } else {
                            if (args.length == 3) {
                                getScriptEditManager().startEdit(sender, "Area Trigger [Enter]", "", new SaveHandler() {
                                    @Override
                                    public void onSave(String script) {
                                        try {
                                            trigger.setEnterTrigger(script);

                                            saveAsynchronously(getAreaManager());
                                        } catch (Exception e) {
                                            handleException(sender, e);
                                        }
                                    }
                                });
                            } else {
                                try {
                                    trigger.setEnterTrigger(mergeArguments(args, 3, args.length - 1));

                                    saveAsynchronously(getAreaManager());
                                } catch (Exception e) {
                                    handleException(sender, e);
                                }
                            }
                        }
                    } else if (args.length > 2 && args[2].equals("exit")) {
                        String name = args[1];

                        AreaTrigger trigger = getAreaManager().getArea(name);
                        if (trigger == null) {
                            sender.sendMessage("&7No Area Trigger found with that name.");
                            return true;
                        }

                        if (trigger.getExitTrigger() != null) {
                            getScriptEditManager().startEdit(sender, trigger.getTriggerName(), trigger.getExitTrigger().getScript(), new SaveHandler() {
                                @Override
                                public void onSave(String script) {
                                    try {
                                        trigger.setExitTrigger(script);

                                        saveAsynchronously(getAreaManager());

                                        sender.sendMessage("&aScript is updated!");
                                    } catch (Exception e) {
                                        handleException(sender, e);
                                    }
                                }
                            });
                        } else {
                            if (args.length == 3) {
                                getScriptEditManager().startEdit(sender, "Area Trigger [Exit]", "", new SaveHandler() {
                                    @Override
                                    public void onSave(String script) {
                                        try {
                                            trigger.setExitTrigger(script);

                                            saveAsynchronously(getAreaManager());
                                        } catch (Exception e) {
                                            handleException(sender, e);
                                        }
                                    }
                                });
                            } else {
                                try {
                                    trigger.setExitTrigger(mergeArguments(args, 3, args.length - 1));

                                    saveAsynchronously(getAreaManager());
                                } catch (Exception e) {
                                    handleException(sender, e);
                                }
                            }
                        }
                    } else if (args.length == 3 && args[2].equals("sync")) {
                        String name = args[1];

                        AreaTrigger trigger = getAreaManager().getArea(name);
                        if (trigger == null) {
                            sender.sendMessage("&7No Area Trigger found with that name.");
                            return true;
                        }

                        trigger.setSync(!trigger.isSync());

                        saveAsynchronously(getAreaManager());

                        sender.sendMessage("&7Sync mode: " + (trigger.isSync() ? "&a" : "&c") + trigger.isSync());
                    } else {
                        sendCommandDesc(sender, "/triggerreactor[trg] area[a] toggle", "Enable/Disable area selection mode.");
                        sendCommandDesc(sender, "/triggerreactor[trg] area[a] <name> create", "Create area trigger out of selected region.");
                        sendCommandDesc(sender, "/triggerreactor[trg] area[a] <name> delete", "Delete area trigger. BE CAREFUL!");
                        sendCommandDesc(sender, "/triggerreactor[trg] area[a] <name> enter [...]", "Enable/Disable area selection mode.");
                        sendDetails(sender, "/trg a TestingArea enter #MESSAGE \"Welcome\"");
                        sendCommandDesc(sender, "/triggerreactor[trg] area[a] <name> exit [...]", "Enable/Disable area selection mode.");
                        sendDetails(sender, "/trg a TestingArea exit #MESSAGE \"Bye\"");
                        sendCommandDesc(sender, "/triggerreactor[trg] area[a] <name> sync", "Enable/Disable sync mode.");
                        sendDetails(sender, "Setting it to true when you want to cancel event (with #CANCELEVENT)."
                                + " However, setting sync mode will make the trigger run on server thread; keep in mind that"
                                + " it can lag the server if you have too much things going on within the code."
                                + " Set it to false always if you are not sure.");
                    }
                    return true;
                } else if (args.length > 2 && args[0].equalsIgnoreCase("custom")) {
                    String eventName = args[1];
                    String name = args[2];

                    CustomTrigger trigger = getCustomManager().getTriggerForName(name);
                    if (trigger != null) {
                        getScriptEditManager().startEdit(sender, trigger.getTriggerName(), trigger.getScript(), new SaveHandler() {
                            @Override
                            public void onSave(String script) {
                                try {
                                    trigger.setScript(script);
                                } catch (Exception e) {
                                    handleException(sender, e);
                                }

                                sender.sendMessage("&aScript is updated!");

                                saveAsynchronously(getCustomManager());
                            }
                        });
                    } else {
                        if (args.length == 3) {
                            getScriptEditManager().startEdit(sender,
                                    "Custom Trigger[" + eventName.substring(Math.max(0, eventName.length() - 10)) + "]", "",
                                    new SaveHandler() {
                                        @Override
                                        public void onSave(String script) {
                                            try {
                                                getCustomManager().createCustomTrigger(eventName, name, script);

                                                saveAsynchronously(getCustomManager());

                                                sender.sendMessage("&aCustom Trigger created!");
                                            } catch (Exception e) {
                                                e.printStackTrace();
                                                sender.sendMessage("&c" + "Could not save! " + e.getMessage());
                                                sender.sendMessage("&c" + "See console for detailed messages.");
                                            }
                                        }
                                    });
                        } else {
                            String script = mergeArguments(args, 3, args.length - 1);

                            try {
                                getCustomManager().createCustomTrigger(eventName, name, script);

                                saveAsynchronously(getCustomManager());

                                sender.sendMessage("&aCustom Trigger created!");
                            } catch (ClassNotFoundException e2) {
                                sender.sendMessage("&c" + "Could not save! " + e2.getMessage());
                                sender.sendMessage("&c" + "Provided event name is not valid.");
                            } catch (Exception e) {
                                handleException(sender, e);
                            }
                        }
                    }
                    return true;
                } else if (args.length > 0 && (args[0].equalsIgnoreCase("repeat") || args[0].equalsIgnoreCase("r"))) {
                    if (args.length == 2) {
                        String name = args[1];

                        Trigger trigger = getRepeatManager().getTrigger(name);
                        if (trigger != null) {
                            getScriptEditManager().startEdit(sender, trigger.getTriggerName(), trigger.getScript(), new SaveHandler() {
                                @Override
                                public void onSave(String script) {
                                    try {
                                        trigger.setScript(script);
                                    } catch (Exception e) {
                                        handleException(sender, e);
                                    }

                                    sender.sendMessage("&aScript is updated!");

                                    saveAsynchronously(getRepeatManager());
                                }
                            });
                        } else {
                            this.getScriptEditManager().startEdit(sender, "Repeating Trigger", "", new SaveHandler() {
                                @Override
                                public void onSave(String script) {
                                    try {
                                        getRepeatManager().createTrigger(name, script);
                                    } catch (Exception e) {
                                        handleException(sender, e);
                                    }

                                    saveAsynchronously(getRepeatManager());
                                }
                            });
                        }
                    } else if (args.length == 4 && args[2].equalsIgnoreCase("interval")) {
                        String name = args[1];

                        RepeatingTrigger trigger = getRepeatManager().getTrigger(name);

                        if (trigger == null) {
                            sender.sendMessage("&7No Repeating Trigger with name " + name);
                            return true;
                        }

                        String intervalValue = args[3];
                        long interval = TimeUtil.parseTime(intervalValue);

                        trigger.setInterval(interval);

                        saveAsynchronously(getRepeatManager());

                        sender.sendMessage("&aNow " +
                                "&6[" + name + "]" +
                                "&a will run every " +
                                "&6[" + TimeUtil.milliSecondsToString(interval) + "]");
                    } else if (args.length == 3 && args[2].equalsIgnoreCase("autostart")) {
                        String name = args[1];

                        RepeatingTrigger trigger = getRepeatManager().getTrigger(name);

                        if (trigger == null) {
                            sender.sendMessage("&7No Repeating Trigger with name " + name);
                            return true;
                        }

                        trigger.setAutoStart(!trigger.isAutoStart());

                        saveAsynchronously(getRepeatManager());

                        sender.sendMessage("Auto start: " + (trigger.isAutoStart() ? "&a" : "&c") + trigger.isAutoStart());
                    } else if (args.length == 3 && args[2].equalsIgnoreCase("toggle")) {
                        String name = args[1];

                        RepeatingTrigger trigger = getRepeatManager().getTrigger(name);

                        if (trigger == null) {
                            sender.sendMessage("&7No Repeating Trigger with name " + name);
                            return true;
                        }

                        if (getRepeatManager().isRunning(name)) {
                            getRepeatManager().stopTrigger(name);
                            sender.sendMessage("&aScheduled stop. It may take some time depends on CPU usage.");
                        } else {
                            getRepeatManager().startTrigger(name);
                            sender.sendMessage("&aScheduled start up. It may take some time depends on CPU usage.");
                        }
                    } else if (args.length == 3 && args[2].equalsIgnoreCase("pause")) {
                        String name = args[1];

                        RepeatingTrigger trigger = getRepeatManager().getTrigger(name);

                        if (trigger == null) {
                            sender.sendMessage("&7No Repeating Trigger with name " + name);
                            return true;
                        }

                        trigger.setPaused(!trigger.isPaused());

                        sender.sendMessage("Paused: " + (trigger.isPaused() ? "&a" : "&c") + trigger.isPaused());
                    } else if (args.length == 3 && args[2].equalsIgnoreCase("status")) {
                        String name = args[1];

                        RepeatingTrigger trigger = getRepeatManager().getTrigger(name);

                        if (trigger == null) {
                            sender.sendMessage("&7No Repeating Trigger with name " + name);
                            return true;
                        }

                        getRepeatManager().showTriggerInfo(sender, trigger);
                    } else if (args.length == 3 && args[2].equalsIgnoreCase("delete")) {
                        String name = args[1];

                        RepeatingTrigger trigger = getRepeatManager().getTrigger(name);

                        if (trigger == null) {
                            sender.sendMessage("&7No Repeating Trigger with name " + name);
                            return true;
                        }

                        getRepeatManager().deleteTrigger(name);
                    } else {
                        sendCommandDesc(sender, "/triggerreactor[trg] repeat[r] <name>", "Create Repeating Trigger.");
                        sendDetails(sender, "&4Quick create is not supported.");
                        sendDetails(sender, "This creates a Repeating Trigger with default settings. You probably will want to change default values"
                                + " using other commands below. Also, creating Repeating Trigger doesn't start it automatically.");
                        sendCommandDesc(sender, "/triggerreactor[trg] repeat[r] <name> interval <time format>", "Change the interval of this trigger.");
                        sendDetails(sender, "Notice the <time format> is not just a number but has specific format for it. For example, you first"
                                + " type what number you want to set and also define the unit of it. If you want it to repeat it every 1 hour, 20 minutes,"
                                + " 50seconds, and 10ticks, then it will be &6" + "/trg r BlahBlah interval 1h20m50s10t." + "&7 Currently only h, m,"
                                + " s, and t are supported for this format. Also notice that if you have two numbers with same format, they will add up as well. For example,"
                                + "&6 /trg r BlahBlah interval 30s40s" + "&7 will be added up to 70seconds total. All units other than"
                                + " h, m, s, or t will be ignored.");
                        sendCommandDesc(sender, "/triggerreactor[trg] repeat[r] <name> autostart", "Enable/Disable automatic start for this trigger.");
                        sendDetails(sender, "By setting this to " + "&atrue" + "&7, this trigger will start on plugin enables itself. "
                                + "Otherwise, you have to start it yourself every time.");
                        sendCommandDesc(sender, "/triggerreactor[trg] repeat[r] <name> toggle", "Start or stop the Repeating Trigger.");
                        sendCommandDesc(sender, "/triggerreactor[trg] repeat[r] <name> pause", "Pause or unpause the Repeating Trigger.");
                        sendCommandDesc(sender, "/triggerreactor[trg] repeat[r] <name> status", "See brief information about this trigger.");
                        sendCommandDesc(sender, "/triggerreactor[trg] repeat[r] <name> delete", "Delete repeating trigger.");
                    }

                    return true;
                } else if (args.length == 2 && (args[0].equalsIgnoreCase("synccustom") || args[0].equalsIgnoreCase("sync"))) {
                    String name = args[1];

                    CustomTrigger trigger = getCustomManager().getTriggerForName(name);
                    if (trigger == null) {
                        sender.sendMessage("&7No Custom Trigger found with that name.");
                        return true;
                    }

                    trigger.setSync(!trigger.isSync());

                    saveAsynchronously(getCustomManager());

                    sender.sendMessage("&7Sync mode: " + (trigger.isSync() ? "&a" : "&c") + trigger.isSync());
                    return true;
                } else if (args.length == 3 && (args[0].equalsIgnoreCase("delete") || args[0].equalsIgnoreCase("del"))) {
                    String key = args[2];
                    switch (args[1]) {
                        case "vars":
                        case "variables":
                            getVariableManager().remove(key);
                            sender.sendMessage("&aRemoved the variable &6" + key);
                            break;
                        case "cmd":
                        case "command":
                            if (getCmdManager().removeCommandTrigger(key)) {
                                sender.sendMessage("&aRemoved the command trigger &6" + key);

                                saveAsynchronously(getCmdManager());
                            } else {
                                sender.sendMessage("&7Command trigger &6" + key + "&7 does not exist");
                            }
                            break;
                        case "custom":
                            if (getCustomManager().removeTriggerForName(key)) {
                                sender.sendMessage("&aRemoved the custom trigger &6" + key);

                                saveAsynchronously(getCustomManager());
                            } else {
                                sender.sendMessage("&7Custom Trigger &6" + key + "&7 does not exist");
                            }
                            break;
                        default:
                            sender.sendMessage("Ex) /trg del vars player.count");
                            sender.sendMessage("List: variables[vars], command[cmd], custom");
                            break;
                    }
                    return true;
                } else if (args[0].equalsIgnoreCase("search")) {
                    SimpleChunkLocation scloc = ((IPlayer) sender).getChunk();
                    showGlowStones(sender, getClickManager().getTriggersInChunk(scloc));
                    showGlowStones(sender, getWalkManager().getTriggersInChunk(scloc));
                    sender.sendMessage("&7Now trigger blocks will be shown as &6" + "glowstone");
                    return true;
                } else if (args[0].equalsIgnoreCase("list")) {
                    sender.sendMessage("- - - - - Result - - - - ");
                    for (Manager manager : Manager.getManagers()) {
                        if (!(manager instanceof AbstractTriggerManager))
                            continue;

                        for (String val : ((AbstractTriggerManager) manager).getTriggerList((name) -> {
                            for (int i = 1; i < args.length; i++) {
                                if (!name.contains(args[i]))
                                    return false;
                            }
                            return true;
                        })) {
                            sender.sendMessage("&d" + val);
                        }
                    }
                    sender.sendMessage(" ");
                    return true;
                } else if (args[0].equalsIgnoreCase("timings")) {
                    if (args.length == 2 && args[1].equalsIgnoreCase("toggle")) {
                        Timings.on = !Timings.on;

                        if (Timings.on) {
                            sender.sendMessage("&aEnabled");
                        } else {
                            sender.sendMessage("&cDisabled");
                        }
                    } else if (args.length == 2 && args[1].equalsIgnoreCase("reset")) {
                        Timings.reset();

                        sender.sendMessage("&aReset Complete.");
                    } else if (args.length > 1 && args[1].equalsIgnoreCase("print")) {
                        OutputStream os;

                        if (args.length > 2) {
                            String fileName = args[2];
                            File folder = new File(getDataFolder(), "timings");
                            if (!folder.exists())
                                folder.mkdirs();
                            File file = new File(folder, fileName + ".timings");
                            if (file.exists())
                                file.delete();
                            try {
                                file.createNewFile();
                                os = new FileOutputStream(file);
                            } catch (IOException ex) {
                                ex.printStackTrace();
                                sender.sendMessage("&cCould not create log file. Check console for details.");
                                return true;
                            }
                        } else {
                            os = new SenderOutputStream(sender);
                        }

                        try {
                            Timings.printAll(os);
                        } catch (IOException ex) {
                            ex.printStackTrace();
                        }
                    } else {
                        sendCommandDesc(sender, "/triggerreactor[trg] timings toggle", "turn on/off timings analysis. Also analysis will be reset.");
                        sendCommandDesc(sender, "/triggerreactor[trg] timings reset", "turn on/off timings analysis. Also analysis will be reset.");
                        sendCommandDesc(sender, "/triggerreactor[trg] timings print", "Show analysis result.");
                        sendCommandDesc(sender, "/triggerreactor[trg] timings print xx", "Save analysis to file named xx.timings");
                    }
                    return true;
                } else if (args[0].equalsIgnoreCase("saveall")) {
                    for (Manager manager : Manager.getManagers())
                        manager.saveAll();
                    sender.sendMessage("Save complete!");
                    return true;
                } else if (args[0].equalsIgnoreCase("reload")) {
                    for (Manager manager : Manager.getManagers())
                        manager.reload();

                    getExecutorManager().reload();
                    getPlaceholderManager().reload();

                    sender.sendMessage("Reload Complete!");
                    return true;
                } else if (args[0].equalsIgnoreCase("help")) {
                    int page = 0;
                    if (args.length > 1) {
                        if (!args[1].matches("[0-9]+")) {
                            sender.sendMessage("&c" + args[1] + " is not a valid page number.");
                            return true;
                        }

                        page = Integer.parseInt(args[1]);
                    }

                    showHelp(sender, page);
                    return true;
                } else if (args[0].equalsIgnoreCase("links")) {
                    if (args.length < 2) {
                        return true;
                    }
                    AbstractInventoryEditManager manager = getInvEditManager();
                    IPlayer player = (IPlayer) sender;
                    switch (args[1]) {
                        case "inveditsave":
                            manager.saveEdit(player);
                            return true;
                        case "inveditcontinue":
                            manager.continueEdit(player);
                            return true;
                        case "inveditdiscard":
                            manager.discardEdit(player);
                            return true;
                    }
                }
            }

            showHelp(sender);
        }

        return true;
    }

    //returns all strings in completions that start with prefix.
    private static List<String> filter(Collection<String> completions, String prefix) {
        prefix = prefix.trim().toUpperCase();
        List<String> filtered = new ArrayList<String>();
        for (String s : completions) {
            if (s.toUpperCase().startsWith(prefix)) {
                filtered.add(s);
            }
        }
        return filtered;
    }

    //get all trigger names for a manager
    private static List<String> triggerNames(AbstractTriggerManager manager) {
        List<String> names = new ArrayList<String>();
        for (Trigger trigger : manager.getAllTriggers()) {
            names.add(trigger.getTriggerName());
        }
        return names;
    }

    private static List<String> EMPTY = new ArrayList<String>();

    //only for /trg command
    public static List<String> onTabComplete(String[] args) {
        switch (args.length) {
            case 1:
                return filter(Arrays.asList("area", "click", "cmd", "command", "custom", "del", "delete", "help", "inventory", "item", "list",
                        "reload", "repeat", "run", "saveall", "search", "sudo", "synccustom", "timings", "variables", "version", "walk"), args[0]);
            case 2:
                switch (args[0].toLowerCase()) {
                    case "area":
                    case "a":
                        List<String> names = triggerNames(getInstance().getAreaManager());
                        // /trg area toggle
                        names.add("toggle");
                        return filter(names, args[1]);
                    case "cmd":
                    case "command":
                        return filter(triggerNames(getInstance().getCmdManager()), args[1]);
                    case "custom":
                        //event list
                        return filter(new ArrayList<String>(getInstance().getCustomManager().getAbbreviations()), args[1]);
                    case "delete":
                    case "del":
                        return filter(Arrays.asList("cmd", "command", "custom", "vars", "variables"), args[1]);
                    case "inventory":
                    case "i":
                        return filter(triggerNames(getInstance().getInvManager()), args[1]);
                    case "item":
                        return filter(Arrays.asList("lore", "title"), args[1]);
                    case "repeat":
                    case "r":
                        return filter(triggerNames(getInstance().getRepeatManager()), args[1]);
                    case "sudo":
                        return null; //player selection
                    case "synccustom":
                        return filter(triggerNames(getInstance().getCustomManager()), args[1]);
                    case "timings":
                        return filter(Arrays.asList("print", "toggle", "reset"), args[1]);
                }
            case 3:
                switch (args[0].toLowerCase()) {
                    case "area":
                    case "a":
                        if (!args[1].equalsIgnoreCase("toggle")) {
                            return filter(Arrays.asList("create", "delete", "enter", "exit", "sync"), args[2]);
                        }
                        return EMPTY;
                    case "command":
                    case "cmd":
                        return filter(Arrays.asList("aliases", "permission", "sync"), args[2]);
                    case "custom":
                        return filter(triggerNames(getInstance().getCustomManager()), args[2]);
                    case "delete":
                    case "del":
                        AbstractTriggerManager manager;
                        switch (args[1]) {
                            case "cmd":
                            case "command":
                                manager = getInstance().getCmdManager();
                                break;
                            case "custom":
                                manager = getInstance().getCustomManager();
                                break;
                            //"vars" and "variables" also possible, but I won't be offering completions for these
                            default:
                                return EMPTY;
                        }
                        return filter(triggerNames(manager), args[2]);
                    case "inventory":
                    case "i":
<<<<<<< HEAD
                        return filter(Arrays.asList("column", "create", "delete", "edit", "item", "open", "row"), args[2]);
=======
                        return filter(Arrays.asList("column", "create", "delete", "edit", "edititems", "item", "open", "row"), args[2]);
>>>>>>> 35c8cb7f
                    case "item":
                        if (args[1].equals("lore")) {
                            return filter(Arrays.asList("add", "set", "remove"), args[2]);
                        }
                    case "repeat":
                    case "r":
                        return filter(Arrays.asList("autostart", "delete", "interval", "pause", "status", "toggle"), args[2]);
                }
            case 4:
                switch (args[0].toLowerCase()) {
                    case "inventory":
                    case "i":
                        if (args[2].equalsIgnoreCase("open")) {
                            return null; //player selection
                        }
                        if (args[2].equalsIgnoreCase("create")) {
                            return filter(Arrays.asList("9", "18", "27", "36", "45", "54"), args[3]);
                        }
                }
        }
        return EMPTY;
    }

    protected abstract boolean removeLore(IItemStack iS, int index);

    protected abstract boolean setLore(IItemStack iS, int index, String lore);

    protected abstract void addItemLore(IItemStack iS, String lore);

    protected abstract void setItemTitle(IItemStack iS, String title);

    protected abstract IPlayer getPlayer(String string);

    protected abstract Object createEmptyPlayerEvent(ICommandSender sender);

    private void showHelp(ICommandSender sender) {
        showHelp(sender, 1);
    }

    private void showHelp(ICommandSender sender, int page) {
        page = Math.max(1, Math.min(helpPages.size(), page));

        sender.sendMessage("&7-----     &6" + getPluginDescription() + "&7    ----");
        helpPages.get(page - 1).sendParagraph(sender);
        sender.sendMessage("");
        sender.sendMessage("&d" + page + "&8/&4" + (helpPages.size()) + " &8- &6/trg help <page> &7to see other pages.");
    }

    /**
     * Send command description.
     *
     * @param sender  sender to show description
     * @param command the command to explain
     * @param desc    description
     * @deprecated no longer used
     */
    @Deprecated
    protected abstract void sendCommandDesc(ICommandSender sender, String command, String desc);

    /**
     * Send detail under the command. It is usually called after {@link #sendCommandDesc(ICommandSender, String, String)}
     * to add more information or example about the command.
     *
     * @param sender sender to show description
     * @param detail detail to show
     * @deprecated no longer used
     */
    @Deprecated
    protected abstract void sendDetails(ICommandSender sender, String detail);

    /**
     * get Plugin's description.
     *
     * @return returns the full name of the plugin and its version.
     */
    public abstract String getPluginDescription();

    /**
     * get Plugin's version as String
     *
     * @return version of the plugin as String.
     */
    public abstract String getVersion();

    /**
     * get Author of plugin
     *
     * @return author name of the plugin as String.
     */
    public abstract String getAuthor();

    /**
     * @param args
     * @param indexFrom inclusive
     * @param indexTo   inclusive
     * @return
     */
    private String mergeArguments(String[] args, int indexFrom, int indexTo) {
        StringBuilder builder = new StringBuilder(args[indexFrom]);
        for (int i = indexFrom + 1; i <= indexTo; i++) {
            builder.append(" " + args[i]);
        }
        return builder.toString();
    }

    public boolean isDebugging() {
        return debugging;
    }

    /**
     * Show glowstones to indicate the walk/click triggers in the chunk. This should send block change packet
     * instead of changing the real block.
     *
     * @param sender sender to show the glow stones
     * @param set    the set contains location of block and its associated trigger.
     */
    protected abstract void showGlowStones(ICommandSender sender, Set<Entry<SimpleLocation, Trigger>> set);

    /**
     * Register events for Managers. If it was Bukkit API, we can assume that the 'manager' will implement Listener
     * interface, yet we need to verify it with instanceof to avoid any problems.
     *
     * @param manager the object instance of Manager
     */
    public abstract void registerEvents(Manager manager);

    /**
     * Get folder where the plugin files will be saved.
     *
     * @return folder to save plugin files.
     */
    public abstract File getDataFolder();

    /**
     * get Logger.
     *
     * @return Logger.
     */
    public abstract Logger getLogger();

    /**
     * Check if this plugin is enabled.
     *
     * @return true if enabled; false if disabled.
     */
    public abstract boolean isEnabled();

    /**
     * Disable this plugin.
     */
    public abstract void disablePlugin();

    /**
     * Get the main class instance. JavaPlugin for Bukkit API for example.
     *
     * @return
     */
    public abstract <T> T getMain();

    /**
     * Check if the 'key' is set in the config.yml. This might be only case for Bukkit API
     *
     * @param key the key
     * @return true if set; false if not set
     */
    public abstract boolean isConfigSet(String key);

    /**
     * Save the 'value' to the associated 'key' in config.yml. This might be only case for Bukkit API.
     * The new value should override the value if already exists.
     * This does not actually save values into config.yml unless you invoke {@link #saveConfig()}
     *
     * @param key   the key
     * @param value the value to set.
     */
    public abstract void setConfig(String key, Object value);

    /**
     * Get the saved value associated with 'key' in config.yml. This might be only case for Bukkit API.
     *
     * @param key the key
     * @return the value; null if not set.
     */
    public abstract Object getConfig(String key);

    /**
     * Get the saved value associated with 'key' in config.yml. This might be only case for Bukkit API.
     *
     * @param key the key
     * @param def the default value to return if the 'key' is not set
     * @return the value; null if not set.
     */
    public abstract <T> T getConfig(String key, T def);

    /**
     * Save all configs to config.yml.
     */
    public abstract void saveConfig();

    /**
     * Save all configs from config.yml.
     */
    public abstract void reloadConfig();

    /**
     * Run task on the server thread. Usually it happens via scheduler.
     *
     * @param runnable the Runnable to run
     */
    public abstract void runTask(Runnable runnable);

    /**
     * Call saveAll() on separated thread. It should also check if a saving task is already
     * happening with the 'manager.' (As it will cause concurrency issue without the proper check up)
     *
     * @param manager
     */
    public abstract void saveAsynchronously(Manager manager);

    /**
     * Handle the exception caused by Executors or Triggers. The 'e' is the context when the 'event' was
     * happened. For Bukkit API, it is child classes of Event. You may extract the player instance who is
     * related to this Exception and show useful information to the game.
     *
     * @param e         the context
     * @param throwable the exception that was thrown
     */
    final public void handleException(Object e, Throwable throwable) {
        if (isDebugging()) {
            throwable.printStackTrace();
        }

        ICommandSender sender = extractPlayerFromContext(e);
        if (sender == null)
            sender = getConsoleSender();

        sendExceptionMessage(sender, throwable);
    }

    /**
     * Handle the exception caused by Executors or Triggers.
     *
     * @param sender    the sender who will receive the message
     * @param throwable the exception that was thrown
     */
    final public void handleException(ICommandSender sender, Throwable throwable) {
        if (isDebugging()) {
            throwable.printStackTrace();
        }

        if (sender == null)
            sender = getConsoleSender();

        sendExceptionMessage(sender, throwable);
    }

    private void sendExceptionMessage(ICommandSender sender, Throwable e) {
        runTask(new Runnable() {
            @Override
            public void run() {
                Throwable ex = e;
                sender.sendMessage("&cCould not execute this trigger.");
                while (ex != null) {
                    sender.sendMessage("&c >> Caused by:");
                    sender.sendMessage("&c" + ex.getMessage());
                    ex = ex.getCause();
                }
                sender.sendMessage("&cIf you are administrator, see console for details.");
            }
        });
    }

    /**
     * get sender instance of the console
     *
     * @return
     */
    public abstract ICommandSender getConsoleSender();

    /**
     * Create ProcessInterrupter that will be used for the most of the Triggers. It is responsible for this
     * interrupter to handle
     * cooldowns, CALL executor, etc, that has to be processed during the iterpretation.
     *
     * @param e           the context
     * @param interpreter the interpreter
     * @param cooldowns   list of current cooldowns.
     * @return the interrupter created.
     */
    public abstract ProcessInterrupter createInterrupter(Object e, Interpreter interpreter, Map<UUID, Long> cooldowns);

    /**
     * Create ProcessInterrupter that will be used for the most of the Triggers. It is responsible for this
     * interrupter to handle
     * cooldowns, CALL executor, etc, that has to be processed during the interpretation.
     * This method exists specifically for Inventory Trigger. As Inventory Trigger should stop at some point when
     * the Inventory was closed, it is the iterrupter's responsibility to do that.
     *
     * @param e            the context
     * @param interpreter  the interpreter
     * @param cooldowns    list of current cooldowns.
     * @param inventoryMap the inventory map that contains all the information about open inventories. As child class that implements
     *                     IIventory should override hashCode() and equals() methods, you can assume that each IInventory instance represents one trigger
     *                     that is running with the InventoryTrigger mapped. So it is ideal to get inventory object from the 'e' context and see if the Inventory
     *                     object exists in the 'inventoryMap.' For the properly working InventoryTriggerManager, closing the inventory should delete the IInventory
     *                     from the 'inventoryMap,' so you can safely assume that closed inventory will not exists in the 'inventoryMap.'
     * @return
     */
    public abstract ProcessInterrupter createInterrupterForInv(Object e, Interpreter interpreter, Map<UUID, Long> cooldowns,
                                                               Map<IInventory, InventoryTrigger> inventoryMap);

    /**
     * try to extract player from context 'e'.
     *
     * @param e Event for Bukkit API
     * @return
     */
    public abstract IPlayer extractPlayerFromContext(Object e);

    /**
     * Run Callable on the server thread.
     *
     * @param call the callable
     * @return the future object.
     */
    public abstract <T> Future<T> callSyncMethod(Callable<T> call);

    @Override
    public <T> Future<T> submitSync(Callable<T> call) {
        if (this.isServerThread()) {
            return new Future<T>() {
                private boolean done = false;

                @Override
                public boolean cancel(boolean arg0) {
                    return false;
                }

                @Override
                public T get() throws InterruptedException, ExecutionException {
                    T out = null;
                    try {
                        out = call.call();
                        done = true;
                    } catch (Exception e) {
                        throw new ExecutionException(e);
                    }
                    return out;
                }

                @Override
                public T get(long arg0, TimeUnit arg1)
                        throws InterruptedException, ExecutionException, TimeoutException {
                    T out = null;
                    try {
                        out = call.call();
                        done = true;
                    } catch (Exception e) {
                        throw new ExecutionException(e);
                    }
                    return out;
                }

                @Override
                public boolean isCancelled() {
                    return false;
                }

                @Override
                public boolean isDone() {
                    return done;
                }

            };
        } else {
            return callSyncMethod(call);
        }
    }

    @Override
    public void submitAsync(Runnable run) {
        new Thread(run).start();
    }

    /**
     * Call event so that it can be heard by listeners
     *
     * @param event
     */
    public abstract void callEvent(IEvent event);

    /**
     * Check if the current Thread is the Server
     *
     * @return
     */
    public abstract boolean isServerThread();

    /**
     * extract useful custom variables manually from 'context'
     *
     * @param context
     * @return
     */
    public abstract Map<String, Object> getCustomVarsForTrigger(Object context);

    @SuppressWarnings("serial")
    private final List<Paragraph> helpPages = new ArrayList<Paragraph>() {{
        add((sender) -> {
            sender.sendMessage("&b/triggerreactor[trg] walk[w] [...] &8- &7create a walk trigger.");
            sender.sendMessage("  &7/trg w #MESSAGE \"HEY YOU WALKED!\"");
            sender.sendMessage("  &7To create lines of script, simply type &b/trg w &7without extra parameters.");

            sender.sendMessage("&b/triggerreactor[trg] click[c] [...] &8- &7create a click trigger.");
            sender.sendMessage("  &7/trg c #MESSAGE \"HEY YOU CLICKED!\"");
            sender.sendMessage("  &7To create lines of script, simply type &b/trg c &7without extra parameters.");

            sender.sendMessage("&b/triggerreactor[trg] command[cmd] <command name> [...] &8- &7create a command trigger.");
            sender.sendMessage("  &7/trg cmd test #MESSAGE \"I'M test COMMAND!\"");
            sender.sendMessage("  &7To create lines of script, simply type &b/trg cmd <command name> &7without extra parameters.");
            sender.sendMessage("  &7To change sync/async mode, type &b/trg cmd <command name> sync&7.");
            sender.sendMessage("  &7- To set permissions for this command, type &b/trg cmd <command name> permission[p] x.y x.z y.y ...&7.");
            sender.sendMessage("  &7- To set aliases for this command, type &b/trg cmd <command name> aliases[a] some thing ...&7.");
            sender.sendMessage("    &6*&7Not providing any permission or aliases will remove them instead.");
        });
        add((sender) -> {
            sender.sendMessage("&b/triggerreactor[trg] inventory[i] <inventory name> &8- &7Create an inventory trigger named <inventory name>");
            sender.sendMessage("  &7/trg i to see more commands...");

            sender.sendMessage("&b/triggerreactor[trg] item &8- &7Item modification. Type it to see the list.");

            sender.sendMessage("&b/triggerreactor[trg] area[a] &8- &7Create an area trigger.");
            sender.sendMessage("  &7/trg a to see more commands...");

            sender.sendMessage("&b/triggerreactor[trg] repeat[r] &8- &7Create an repeating trigger.");
            sender.sendMessage("&b/triggerreactor[trg] version &8- &7Show the plugin version.");
            sender.sendMessage("  &7/trg r to see more commands...");
        });
        add((sender) -> {
            sender.sendMessage("&b/triggerreactor[trg] custom <event> <name> [...] &8- &7Create a custom trigger.");
            sender.sendMessage("  &7/trg custom onJoin Greet #BROADCAST \"Please welcome \"+player.getName()+\"!\"");
            sender.sendMessage("&b/triggerreactor[trg] synccustom[sync] <name> &8- &7Toggle Sync/Async mode of custom trigger <name>");
            sender.sendMessage("  &7/trg synccustom Greet");

            sender.sendMessage("&b/triggerreactor[trg] variables[vars] [...] &8- &7set global variables.");
            sender.sendMessage("  &7&cWarning - This command will delete the previous data associated with the key if exists.");
            sender.sendMessage("  &7/trg vars Location test &8- &7save current location into global variable 'test'");
            sender.sendMessage("  &7/trg vars Item gifts.item1 &8- &7save hand held item into global variable 'test'");
            sender.sendMessage("  &7/trg vars test 13.5 &8- &7save 13.5 into global variable 'test'");

            sender.sendMessage("&b/triggerreactor[trg] variables[vars] <variable name> &8- &7get the value saved in <variable name>. null if nothing.");
        });
        add((sender) -> {
            sender.sendMessage("&b/triggerreactor[trg] run [...] &8- &7Run simple script now without making a trigger.");
            sender.sendMessage("  &7/trg run #TP {\"MahPlace\"}");

            sender.sendMessage("&b/triggerreactor[trg] sudo <player> [...] &8- &7Run simple script now without making a trigger.");
            sender.sendMessage("  &7/trg sudo wysohn #TP {\"MahPlace\"}");

            sender.sendMessage("&b/triggerreactor[trg] delete[del] <type> <name> &8- &7Delete specific trigger/variable/etc.");
            sender.sendMessage("  &7/trg del vars test &8- &7delete the variable saved in 'test'");
            sender.sendMessage("  &7/trg del cmd test &8- &7delete the command trigger 'test'");
            sender.sendMessage("  &7/trg del custom Greet &8- &7delete the custom trigger 'Greet'");

            sender.sendMessage("&b/triggerreactor[trg] search &8- &7Show all trigger blocks in this chunk as glowing stones.");

            sender.sendMessage("&b/triggerreactor[trg] list [filter...] &8- &7List all triggers.");
            sender.sendMessage("  &7/trg list CommandTrigger some &8- &7Show results that contains 'CommandTrigger' and 'some'.");

            sender.sendMessage("&b/triggerreactor[trg] saveall &8- &7Save all scripts, variables, and settings.");

            sender.sendMessage("&b/triggerreactor[trg] reload &8- &7Reload all scripts, variables, and settings.");
        });
        add((sender -> {
            sender.sendMessage("&b/triggerreactor[trg] timings toggle &8- &7turn on/off timings analysis. Also analysis will be reset.");
            sender.sendMessage("&b/triggerreactor[trg] timings reset &8- &7turn on/off timings analysis. Also analysis will be reset.");
            sender.sendMessage("&b/triggerreactor[trg] timings print &8- &7Show analysis result.");
            sender.sendMessage("  &b/triggerreactor[trg] timings print xx &8- &7Save analysis to file named xx.timings");
        }));
    }};

//    private final List<Paragraph> deprecationPages = new ArrayList<Paragraph>(){{
//        add((sender -> {
//            sender.sendMessage("&d===============================================================");
//            sender.sendMessage("&6NOTICE: &cSyntax Change Planned!");
//            sender.sendMessage("");
//            sender.sendMessage("For version 3.0.0 and above, the Placholder now can be placed inside the 'string.'" +
//                    " For example, &6\"My name is $playername\" &fis equivalent to &6\"My name is \"+$playername&f." +
//                    " Therefore, you are hereby warned that the &6dollar sign($) &f used in the string will cause" +
//                    " the problem in future version. &cPlease fix it accordingly &fto avoid this problem." +
//                    " If you must use dollar sign, use escape sequence to do so;" +
//                    " for example, you can do so by &6\"The cost was 5\\$\"");
//            sender.sendMessage("&d===============================================================");
//        }));
//    }};

    private interface Paragraph {
        void sendParagraph(ICommandSender sender);
    }
}<|MERGE_RESOLUTION|>--- conflicted
+++ resolved
@@ -1386,11 +1386,7 @@
                         return filter(triggerNames(manager), args[2]);
                     case "inventory":
                     case "i":
-<<<<<<< HEAD
-                        return filter(Arrays.asList("column", "create", "delete", "edit", "item", "open", "row"), args[2]);
-=======
                         return filter(Arrays.asList("column", "create", "delete", "edit", "edititems", "item", "open", "row"), args[2]);
->>>>>>> 35c8cb7f
                     case "item":
                         if (args[1].equals("lore")) {
                             return filter(Arrays.asList("add", "set", "remove"), args[2]);
