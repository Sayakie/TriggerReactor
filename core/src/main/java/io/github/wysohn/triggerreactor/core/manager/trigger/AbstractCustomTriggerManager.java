/*******************************************************************************
 *     Copyright (C) 2018 wysohn
 *
 *     This program is free software: you can redistribute it and/or modify
 *     it under the terms of the GNU General Public License as published by
 *     the Free Software Foundation, either version 3 of the License, or
 *     (at your option) any later version.
 *
 *     This program is distributed in the hope that it will be useful,
 *     but WITHOUT ANY WARRANTY; without even the implied warranty of
 *     MERCHANTABILITY or FITNESS FOR A PARTICULAR PURPOSE.  See the
 *     GNU General Public License for more details.
 *
 *     You should have received a copy of the GNU General Public License
 *     along with this program.  If not, see <http://www.gnu.org/licenses/>.
 *******************************************************************************/
package io.github.wysohn.triggerreactor.core.manager.trigger;

import io.github.wysohn.triggerreactor.core.main.TriggerReactorCore;
import io.github.wysohn.triggerreactor.core.script.lexer.LexerException;
import io.github.wysohn.triggerreactor.core.script.parser.ParserException;
import io.github.wysohn.triggerreactor.tools.FileUtil;

import java.io.File;
import java.io.FileFilter;
import java.io.IOException;
import java.util.Collection;
import java.util.HashMap;
import java.util.Map;
import java.util.Map.Entry;
import java.util.concurrent.ConcurrentHashMap;

public abstract class AbstractCustomTriggerManager extends AbstractTriggerManager {

    private static final String EVENT = "Event";
    private static final String SYNC = "Sync";
    private final Map<String, CustomTrigger> nameMap = new ConcurrentHashMap<>();

    @Override
    public void reload() {
        FileFilter filter = new FileFilter() {
            @Override
            public boolean accept(File pathname) {
                return pathname.getName().endsWith(".yml");
            }
        };

        nameMap.clear();

        for (File ymlfile : folder.listFiles(filter)) {
            if (!ymlfile.isFile())
                continue;

            String triggerName = extractName(ymlfile);

            String eventName = null;
            boolean isSync = false;
            try {
                eventName = this.getData(ymlfile, EVENT);
                isSync = this.getData(ymlfile, SYNC, false);
            } catch (IOException e2) {
                e2.printStackTrace();
                continue;
            }

            if (eventName == null) {
                plugin.getLogger().warning("Could not find Event: for " + ymlfile);
                continue;
            }

            Class<?> event = null;
            try {
                event = getEventFromName(eventName);
            } catch (ClassNotFoundException e1) {
                plugin.getLogger().warning("Could not load " + ymlfile);
                plugin.getLogger().warning(e1.getMessage() + " does not exist.");
                continue;
            }

            File triggerFile = getTriggerFile(folder, triggerName, false);

            try {
                String read = FileUtil.readFromFile(triggerFile);

                //Set<CustomTrigger> triggers = getTriggerSetForEvent(event);

                try {
                    CustomTrigger trigger = new CustomTrigger(event, eventName, triggerName, triggerFile, read);
                    trigger.setSync(isSync);

                    nameMap.put(triggerName, trigger);

                    registerEvent(plugin, event, trigger);
                } catch (TriggerInitFailedException e) {
                    e.printStackTrace();
                    continue;
                }
            } catch (IOException e) {
                e.printStackTrace();
                continue;
            }
        }
    }

    @Override
    public void saveAll() {
        for (Entry<String, CustomTrigger> entry : nameMap.entrySet()) {
            CustomTrigger trigger = entry.getValue();

            File triggerfile = getTriggerFile(folder, trigger.getTriggerName(), true);
            File ymlfile = new File(folder, trigger.getTriggerName() + ".yml");
            try {
                if (!triggerfile.exists())
                    triggerfile.createNewFile();
                if (!ymlfile.exists())
                    ymlfile.createNewFile();
            } catch (IOException e2) {
                e2.printStackTrace();
            }

            try {
                this.setData(ymlfile, SYNC, trigger.isSync());
                this.setData(ymlfile, EVENT, trigger.getEventName());
            } catch (IOException e1) {
                e1.printStackTrace();
                continue;
            }

            try {
                FileUtil.writeToFile(triggerfile, trigger.getScript());
            } catch (IOException e) {
                e.printStackTrace();
            }
        }
    }

//    /**
//     * Try to get set of Triggers associated with the event. It creates and puts new empty Set
//     *  if couldn't find existing one already, and register it so can handle the event.
//     * @param eventname full name of the event
//     * @return Set of CustomTriggers associated with the event
//     */
//    protected Set<CustomTrigger> getTriggerSetForEvent(String eventname) {
//        Class<?> event;
//        try {
//            event = Class.forName(eventname);
//        } catch (ClassNotFoundException e) {
//            return new HashSet<>();
//        }
//
//        return getTriggerSetForEvent(event);
//    }

    /**
     * First it tries to return Event in ABBREVIATIONS if such name exists; if
     * not exists, then it will try to find event by event name; if it fails
     * too, will look for full class name.
     * ex) 1. onJoin -> 2. PlayerJoinEvent -> 3. org.bukkit.event.player.PlayerJoinEvent
     *
     * @param name name of event to search
     * @return the event class
     * @throws ClassNotFoundException throws if search fails or the result event is
     *                                a event that cannot receive events.
     */
    protected abstract Class<?> getEventFromName(String name) throws ClassNotFoundException;

//    /**
//     * Try to get set of Triggers associated with the event. It creates and puts new empty Set
//     *  if couldn't find existing one already, and register it so can handle the event.
//     * @param event
//     * @return Set of CustomTriggers associated with the event
//     */
//    protected Set<CustomTrigger> getTriggerSetForEvent(Class<?> event) {
//        Set<CustomTrigger> triggers = triggerMap.get(event);
//        if(triggers == null){
//            //this will allow TriggerReactor to hook events from other plugins as well.
//            registerEvent(plugin, event, eventHook);
//
//            triggers = new HashSet<>();
//            triggerMap.put(event, triggers);
//        }
//        return triggers;
//    }

    /**
     * Hook event to handle it manually.
     *
     * @param plugin
     * @param clazz
     * @param eventHook
     */
    protected abstract void registerEvent(TriggerReactorCore plugin, Class<?> clazz, EventHook eventHook);

    protected abstract void unregisterEvent(TriggerReactorCore plugin, EventHook eventHook);

    public abstract Collection<String> getAbbreviations();

    /**
     * Create a new CustomTrigger.
     *
     * @param eventName the class name of the Event that this Custom Trigger will
     *                  handle.
     * @param name      name of trigger (unique)
     * @param script    the script
     * @return true if created; false if trigger with the 'name' already exists.
     * @throws ClassNotFoundException throws if className is not in abbreviation list, not a valid
     *                                class name, or the specified event is not a valid event to
     *                                handle.
     * @throws ParserException
     * @throws LexerException
     * @throws IOException
     */
    public boolean createCustomTrigger(String eventName, String name, String script)
            throws ClassNotFoundException, TriggerInitFailedException {
        if (nameMap.containsKey(name))
            return false;

        Class<?> event = this.getEventFromName(eventName);

        File triggerFile = getTriggerFile(folder, name, true);
        CustomTrigger trigger = new CustomTrigger(event, eventName, name, triggerFile, script);

        nameMap.put(name, trigger);

        this.registerEvent(plugin, event, trigger);

        return true;
    }

    /**
     * Find and return Custom Trigger with the 'name'
     *
     * @param name
     * @return null if no such trigger with that name; CustomTrigger if found
     */
    public CustomTrigger getTriggerForName(String name) {
        return nameMap.get(name);
    }

//    /**
//     * get set of triggers associated with 'className' Event
//     * @param eventName the abbreviation, simple event name, or full event name. See {@link #getEventFromName(String)}
//     * @return set of triggers; null if nothing is registered with the 'className'
//     * @throws ClassNotFoundException See {@link #getEventFromName(String)}
//     */
//    public Set<CustomTrigger> getTriggersForEvent(String eventName) throws ClassNotFoundException {
//        Class<?> clazz = this.getEventFromName(eventName);
//
//        return triggerMap.get(clazz);
//    }

    /**
     * Delete the Custom Trigger with 'name'
     *
     * @param name
     * @return false if no such trigger exists with 'name'; true if deleted
     */
    public boolean removeTriggerForName(String name) {
        if (!nameMap.containsKey(name))
            return false;

        CustomTrigger trigger = nameMap.remove(name);

        unregisterEvent(plugin, trigger);

        deleteInfo(trigger);

        return true;
    }

    @Override
    protected void deleteInfo(Trigger trigger) {
        FileUtil.delete(new File(trigger.file.getParent(), trigger.getTriggerName() + ".yml"));
        super.deleteInfo(trigger);
    }

    @Override
    public Collection<? extends Trigger> getAllTriggers() {
        return nameMap.values();
    }

<<<<<<< HEAD
    public AbstractCustomTriggerManager(TriggerReactorCore plugin, File tirggerFolder) {
        super(plugin, tirggerFolder);
=======
    public AbstractCustomTriggerManager(TriggerReactor plugin, SelfReference ref, File tirggerFolder) {
        super(plugin, ref, tirggerFolder);
>>>>>>> 35c8cb7f
    }

    public static class CustomTrigger extends Trigger implements EventHook {
        final Class<?> event;
        private final String eventName;

        /**
         * @param event
         * @param name
         * @param script
         * @throws IOException     {@link Trigger#init()}
         * @throws LexerException  {@link Trigger#init()}
         * @throws ParserException {@link Trigger#init()}
         */
        public CustomTrigger(Class<?> event, String eventName, String name, File file, String script) throws TriggerInitFailedException {
            super(name, file, script);
            this.event = event;
            this.eventName = eventName;

            init();
        }

        @Override
        public Trigger clone() {
            try {
                return new CustomTrigger(event, getEventName(), triggerName, file, this.getScript());
            } catch (TriggerInitFailedException e) {
                e.printStackTrace();
            }
            return null;
        }

        @Override
        public String toString() {
            return super.toString() + "{" +
                    "event=" + (event == null ? null : event.getName()) +
                    '}';
        }

        @Override
        public int hashCode() {
            final int prime = 31;
            int result = 1;
            result = prime * result + ((triggerName == null) ? 0 : triggerName.hashCode());
            return result;
        }

        @Override
        public boolean equals(Object obj) {
            if (this == obj)
                return true;
            if (obj == null)
                return false;
            if (getClass() != obj.getClass())
                return false;
            CustomTrigger other = (CustomTrigger) obj;
            if (triggerName == null) {
                return other.triggerName == null;
            } else return triggerName.equals(other.triggerName);
        }

        public String getEventName() {
            return eventName;
        }

        @Override
        public void onEvent(Object e) {
            if (e.getClass() != event
                    // temporary way to deal with sponge events
                    && !e.getClass().getSimpleName().contains(event.getSimpleName()))
                return;

            Map<String, Object> vars = new HashMap<>();
            this.activate(e, vars);
        }
    }

    @FunctionalInterface
    public interface EventHook {
        void onEvent(Object e);
    }
}<|MERGE_RESOLUTION|>--- conflicted
+++ resolved
@@ -195,7 +195,7 @@
 
     public abstract Collection<String> getAbbreviations();
 
-    /**
+	/**
      * Create a new CustomTrigger.
      *
      * @param eventName the class name of the Event that this Custom Trigger will
@@ -279,13 +279,8 @@
         return nameMap.values();
     }
 
-<<<<<<< HEAD
-    public AbstractCustomTriggerManager(TriggerReactorCore plugin, File tirggerFolder) {
-        super(plugin, tirggerFolder);
-=======
-    public AbstractCustomTriggerManager(TriggerReactor plugin, SelfReference ref, File tirggerFolder) {
+    public AbstractCustomTriggerManager(TriggerReactorCore core, SelfReference ref, File tirggerFolder) {
         super(plugin, ref, tirggerFolder);
->>>>>>> 35c8cb7f
     }
 
     public static class CustomTrigger extends Trigger implements EventHook {
