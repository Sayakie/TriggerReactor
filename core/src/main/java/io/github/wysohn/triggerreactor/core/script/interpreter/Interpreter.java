/*******************************************************************************
 *     Copyright (C) 2018 wysohn
 *
 *     This program is free software: you can redistribute it and/or modify
 *     it under the terms of the GNU General Public License as published by
 *     the Free Software Foundation, either version 3 of the License, or
 *     (at your option) any later version.
 *
 *     This program is distributed in the hope that it will be useful,
 *     but WITHOUT ANY WARRANTY; without even the implied warranty of
 *     MERCHANTABILITY or FITNESS FOR A PARTICULAR PURPOSE.  See the
 *     GNU General Public License for more details.
 *
 *     You should have received a copy of the GNU General Public License
 *     along with this program.  If not, see <http://www.gnu.org/licenses/>.
 *******************************************************************************/
package io.github.wysohn.triggerreactor.core.script.interpreter;

import io.github.wysohn.triggerreactor.core.main.TriggerReactor;
import io.github.wysohn.triggerreactor.core.script.Token;
import io.github.wysohn.triggerreactor.core.script.Token.Type;
import io.github.wysohn.triggerreactor.core.script.parser.Node;
import io.github.wysohn.triggerreactor.core.script.wrapper.Accessor;
import io.github.wysohn.triggerreactor.core.script.wrapper.IScriptObject;
import io.github.wysohn.triggerreactor.core.script.wrapper.SelfReference;
import io.github.wysohn.triggerreactor.tools.CaseInsensitiveStringMap;
import io.github.wysohn.triggerreactor.tools.ReflectionUtil;
import io.github.wysohn.triggerreactor.tools.timings.Timings;

import java.lang.reflect.Array;
import java.util.HashMap;
import java.util.Map;
import java.util.Map.Entry;
import java.util.Stack;
import java.util.concurrent.Callable;
import java.util.concurrent.ConcurrentHashMap;
import java.util.concurrent.ExecutionException;

public class Interpreter {
    private final Node root;
    private final Map<String, Class<?>> importMap = new ConcurrentHashMap<>();

    private TaskSupervisor task;

    private Map<String, Executor> executorMap = new CaseInsensitiveStringMap<>();
    private Map<String, Placeholder> placeholderMap = new CaseInsensitiveStringMap<>();
    private Map<Object, Object> gvars = new ConcurrentHashMap<>();
    private Map<String, Object> vars = new ConcurrentHashMap<>();
    private SelfReference selfReference = new SelfReference() {
    };

    private Stack<Token> stack = new Stack<>();

    private Object context = null;
    private ProcessInterrupter interrupter = null;
    private Timings.Timing timing = null;
    private boolean sync = false;

    private boolean stopFlag = false;
    private boolean waitFlag = false;
    private boolean breakFlag = false;
    private boolean continueFlag = false;

    private int callArgsSize = 0;

    /*    public Interpreter(Node root, Map<String, Executor> executorMap, Map<String, Object> gvars,
                SelfReference selfReference, InterpretCondition condition) {
            this.root = root;
            for(Entry<String, Executor> entry : executorMap.entrySet())
                this.executorMap.put(entry.getKey(), entry.getValue());
            this.gvars = gvars;
            this.vars = new HashMap<>();
            this.selfReference = selfReference;
            this.condition = condition;

            initDefaultExecutors();
        }
    */
    public Interpreter(Node root) {
        this.root = root;

        initDefaultExecutors();
        initDefaultPlaceholders();
    }

    public void setTaskSupervisor(TaskSupervisor taskSupervisor) {
        this.task = taskSupervisor;
    }

    public Map<String, Executor> getExecutorMap() {
        return executorMap;
    }

    public void setExecutorMap(Map<String, Executor> executorMap) {
        for (Entry<String, Executor> entry : executorMap.entrySet())
            this.executorMap.put(entry.getKey(), entry.getValue());
    }

    public Map<String, Placeholder> getPlaceholderMap() {
        return placeholderMap;
    }

    public void setPlaceholderMap(Map<String, Placeholder> placeholderMap) {
        for (Entry<String, Placeholder> entry : placeholderMap.entrySet())
            this.placeholderMap.put(entry.getKey(), entry.getValue());
    }

    public Map<Object, Object> getGvars() {
        return gvars;
    }

    public void setGvars(Map<Object, Object> gvars) {
        this.gvars = gvars;
    }

    public SelfReference getSelfReference() {
        return selfReference;
    }

    public void setSelfReference(SelfReference selfReference) {
        this.selfReference = selfReference;
    }

    public void setVars(Map<String, Object> vars) {
        this.vars = vars;
    }

    private void initDefaultExecutors() {
        executorMap.put("STOP", EXECUTOR_STOP);
        executorMap.put("WAIT", EXECUTOR_WAIT);
        executorMap.put("BREAK", EXECUTOR_BREAK);
        executorMap.put("CONTINUE", EXECUTOR_CONTINUE);
    }

    private void initDefaultPlaceholders() {

    }

    public boolean isStopFlag() {
        return stopFlag;
    }

    public boolean isWaitFlag() {
        return waitFlag;
    }

    public boolean isSync() {
        return sync;
    }

    public void setSync(boolean sync) {
        this.sync = sync;
    }

    /**
     * Map of local variables. Fill this map with necessary pairs depends on the context.
     *
     * @return
     */
    public Map<String, Object> getVars() {
        return vars;
    }

    public void startWithContext(Object context) throws InterpreterException {
        startWithContextAndInterrupter(context, null, Timings.LIMBO);
    }

    /**
     * Start interpretation.
     *
     * @param context The context that can be used by Executors. This is usually Event object for Bukkit plugin.
     * @throws InterpreterException
     */
    public void startWithContext(Object context, Timings.Timing timing) throws InterpreterException {
        startWithContextAndInterrupter(context, null, timing);
    }

    /**
     * Start interpretation.
     *
     * @param context     The context that can be used by Executors. This is usually Event object for Bukkit plugin.
     * @param interrupter gives the caller to interrupt the execution
     * @throws InterpreterException
     */
    public void startWithContextAndInterrupter(Object context, ProcessInterrupter interrupter,
                                               Timings.Timing timing) throws InterpreterException {
        this.context = context;
        this.interrupter = interrupter;
        this.timing = timing;

        try(Timings.Timing t = this.timing.getTiming("Code Interpretation").begin(sync)){
            for (int i = 0; i < root.getChildren().size(); i++)
                start(root.getChildren().get(i));
        }
    }

    //Check if stopFlag is on before pop Token from stack.
    private void start(Node node) throws InterpreterException {
        if (stopFlag)
            return;

        //IF children -- [0] : condition , [1] : true body , [2] : false body(may not exist)
        if ("ELSEIF".equals(node.getToken().value) || "IF".equals(node.getToken().value)) {
            start(node.getChildren().get(0));//[0] condition
            if (stopFlag)
                return;

            Token resultToken = stack.pop();

            if (isVariable(resultToken)) {
                resultToken = unwrapVariable(resultToken);
            }

            if (resultToken.type == Type.NULLVALUE) { // null check failed
                if (node.getChildren().size() > 2) {
                    start(node.getChildren().get(2));
                }
            } else { // normal IF statement
                if (resultToken.isBoolean()) {
                    boolean result = (boolean) resultToken.value;
                    if (result) {
                        start(node.getChildren().get(1));//[1] true body
                    } else if (node.getChildren().size() > 2) {
                        start(node.getChildren().get(2));//[2] false body
                    }
                } else if (resultToken.isInteger()) {
                    int value = resultToken.toInteger();
                    if (value != 0) {
                        start(node.getChildren().get(1));
                    } else if (node.getChildren().size() > 2) {
                        start(node.getChildren().get(2));
                    }
                } else if (resultToken.isDecimal()) {
                    double value = resultToken.toDecimal();
                    if (value != 0.0) {
                        start(node.getChildren().get(1));
                    } else if (node.getChildren().size() > 2) {
                        start(node.getChildren().get(2));
                    }
                } else if (resultToken.value != null) {//always true if not null
                    start(node.getChildren().get(1));
                } else {
                    throw new InterpreterException("Unexpected token for IF statement! -- " + resultToken);
                }
            }
        } else if ("WHILE".equals(node.getToken().value)) {
            long start = System.currentTimeMillis();

            Token resultToken = null;
            do {
                start(node.getChildren().get(0));

                if (stack.isEmpty())
                    throw new InterpreterException("Could not find condition for WHILE statement!");

                resultToken = stack.pop();

                if (isVariable(resultToken)) {
                    resultToken = unwrapVariable(resultToken);
                }

                if (!(resultToken.value instanceof Boolean))
                    throw new InterpreterException("Unexpected token for WHILE statement! -- " + resultToken);

                if ((boolean) resultToken.value) {
                    start(node.getChildren().get(1));
                    if (breakFlag) {
                        breakFlag = false;
                        break;
                    }

                    breakFlag = false;
                    continueFlag = false;
                } else {
                    break;
                }

                if (sync) {
                    long timeTook = System.currentTimeMillis() - start;
                    if (timeTook > 3000L)
                        throw new InterpreterException("WHILE loop took more than 3 seconds in Server Thread. This is usually "
                                + "considered as 'too long' and can crash the server.");
                }
            } while (!stopFlag);
        } else if ("FOR".equals(node.getToken().value)) {
            start(node.getChildren().get(0));

            if (stopFlag)
                return;
            Token idToken = stack.pop();

            if (idToken == null)
                throw new InterpreterException("Iteration variable for FOR statement not found!");

            if (node.getChildren().get(1).getToken().type != Type.ITERATOR)
                throw new InterpreterException("Expected <ITERATOR> but found " + node.getChildren().get(1).getToken());
            Node iterNode = node.getChildren().get(1);

            if (iterNode.getChildren().size() == 1) {
                start(iterNode.getChildren().get(0));

                if (stopFlag)
                    return;
                Token valueToken = stack.pop();

                if (isVariable(valueToken)) {
                    valueToken = unwrapVariable(valueToken);
                }

                if (!valueToken.isIterable())
                    throw new InterpreterException(valueToken + " is not iterable!");

                if (valueToken.isArray()) {
                    for (int i = 0; i < Array.getLength(valueToken.value); i++) {
                        Object obj = Array.get(valueToken.value, i);
                        if (stopFlag)
                            break;

                        assignValue(idToken, parseValue(obj, valueToken));
                        start(node.getChildren().get(2));
                        if (breakFlag) {
                            breakFlag = false;
                            break;
                        }

                        breakFlag = false;
                        continueFlag = false;
                    }
                } else {
                    for (Object obj : (Iterable<?>) valueToken.value) {
                        if (stopFlag)
                            break;

                        assignValue(idToken, parseValue(obj, valueToken));
                        start(node.getChildren().get(2));
                        if (breakFlag) {
                            breakFlag = false;
                            break;
                        }

                        breakFlag = false;
                        continueFlag = false;
                    }
                }
            } else if (iterNode.getChildren().size() == 2) {
                Node initNode = iterNode.getChildren().get(0);
                start(initNode);

                if (stopFlag)
                    return;
                Token initToken = stack.pop();
                if (isVariable(initToken)) {
                    initToken = unwrapVariable(initToken);
                }

                if (initToken.type != Type.INTEGER)
                    throw new InterpreterException("Init value must be an Integer value! -- " + initToken);

                Node limitNode = iterNode.getChildren().get(1);
                start(limitNode);

                if (stopFlag)
                    return;
                Token limitToken = stack.pop();
                if (isVariable(limitToken)) {
                    limitToken = unwrapVariable(limitToken);
                }

                if (limitToken.type != Type.INTEGER)
                    throw new InterpreterException("Limit value must be an Integer value! -- " + limitToken);

                for (int i = initToken.toInteger(); !stopFlag && i < limitToken.toInteger(); i++) {
                    assignValue(idToken, new Token(Type.INTEGER, i, iterNode.getToken()));
                    start(node.getChildren().get(2));
                    if (breakFlag) {
                        breakFlag = false;
                        break;
                    }

                    breakFlag = false;
                    continueFlag = false;
                }
            } else {
                throw new InterpreterException("Number of <ITERATOR> must be 1 or 2!");
            }

        } else if (node.getToken().getType() == Type.SYNC) {
            try {
                task.submitSync(new Callable<Void>() {

                    @Override
                    public Void call() throws Exception {
                        for (Node node : node.getChildren()) {
                            //ignore whatever returns as it's impossible
                            //to handle it from the caller
                            start(node);
                        }
                        return null;
                    }

                }).get();
                return;
            } catch (InterruptedException | ExecutionException ex) {
                throw new InterpreterException("Synchronous task error.", ex);
            }
        } else if (node.getToken().getType() == Type.ASYNC) {
            task.submitAsync(() -> {
                Node rootCopy = new Node(new Token(Type.ROOT, "<ROOT>", -1, -1));
                rootCopy.getChildren().addAll(node.getChildren());

                Interpreter copy = new Interpreter(rootCopy);
                // ignore whatever returns as it's impossible
                // to handle it from the caller
                copy.setExecutorMap(executorMap);
                copy.setPlaceholderMap(placeholderMap);
                copy.setGvars(gvars);
                copy.setVars(vars);
                copy.setSelfReference(selfReference);
                copy.setTaskSupervisor(task);
                copy.setSync(false);

                try {
                    copy.startWithContextAndInterrupter(context, interrupter, timing);
                } catch (InterpreterException e) {
                    TriggerReactor.getInstance().handleException(context, e);
                }
            });
            return;
        } else {
            for (int i = 0; i < node.getChildren().size(); i++) {
                //ignore rest of body if continue flag is set
                if (continueFlag)
                    continue;

                Node child = node.getChildren().get(i);
                start(child);

                if (i == 0) {
                    if ("&&".equals(node.getToken().value)) {
                        Token leftBool = stack.pop();
                        if (isVariable(leftBool)) {
                            leftBool = unwrapVariable(leftBool);
                        }
                        stack.push(leftBool);

                        if (!leftBool.isBoolean())
                            throw new InterpreterException("Left of && operator should be Boolean but was " + leftBool);

                        boolean result = leftBool.toBoolean();

                        if (!result) { //false anyway
                            return;
                        }
                    } else if ("||".equals(node.getToken().value)) {
                        Token leftBool = stack.pop();
                        if (isVariable(leftBool)) {
                            leftBool = unwrapVariable(leftBool);
                        }
                        stack.push(leftBool);

                        if (!leftBool.isBoolean())
                            throw new InterpreterException("Left of || operator should be Boolean but was " + leftBool);

                        boolean result = leftBool.toBoolean();

                        if (result) { //true anyway
                            return;
                        }
                    }
                }
            }
        }

        Integer result = interpret(node);
        if (result != null) {
            switch (result) {
                case Executor.STOP:
                    stopFlag = true;
                    return;
                case Executor.WAIT:
                    waitFlag = true;
                    synchronized (this) {
                        while (waitFlag) {
                            try {
                                this.wait();
                            } catch (InterruptedException e) {
                                e.printStackTrace();
                            }
                        }
                    }
                    break;
                case Executor.BREAK:
                    breakFlag = true;
                    return;
                case Executor.CONTINUE:
                    continueFlag = true;
                    return;
                default:
                    throw new InterpreterException(result + " is not a valid return code!");
            }
        }
    }

    /**
     * @param node
     * @return return codes in Executor. null if execution continues.
     * @throws InterpreterException
     */
    private Integer interpret(Node node) throws InterpreterException {
        try {
            if (interrupter != null && interrupter.onNodeProcess(node)) {
                return Executor.STOP;
            }

            if (node.getToken().type == Type.BODY
                    || "IF".equals(node.getToken().value)
                    || "ELSEIF".equals(node.getToken().value)
                    || "WHILE".equals(node.getToken().value)) {
                return null;
            } else if ("IS".equals(node.getToken().value)) {
                Token right = stack.pop();
                Token left = stack.pop();

                if (isVariable(right)) {
                    right = unwrapVariable(right);
                }

                if (!(right.value instanceof Class))
                    throw new RuntimeException(right + " is not a Class!");

                if (isVariable(left)) {
                    left = unwrapVariable(left);
                }

                Class<?> clazz = (Class<?>) right.value;
                stack.push(new Token(Type.BOOLEAN, clazz.isInstance(left.value), node.getToken()));
            } else if (node.getToken().type == Type.EXECUTOR) {
                String command = (String) node.getToken().value;

                Object[] args = new Object[node.getChildren().size()];
                for (int i = args.length - 1; i >= 0; i--) {
                    Token argument = stack.pop();

                    if (isVariable(argument)) {
                        argument = unwrapVariable(argument);
                    }

                    args[i] = argument.value;
                }

                if (interrupter != null && interrupter.onCommand(context, command, args)) {
                    return null;
                } else {
                    if (!executorMap.containsKey(command))
                        throw new InterpreterException("No executor named #" + command + " found!");

                    return executorMap.get(command).execute(timing, sync, vars, context, args);
                }
            } else if (node.getToken().type == Type.PLACEHOLDER) {
                String placeholderName = (String) node.getToken().value;

                Object[] args = new Object[node.getChildren().size()];
                for (int i = args.length - 1; i >= 0; i--) {
                    Token argument = stack.pop();

                    if (isVariable(argument)) {
                        argument = unwrapVariable(argument);
                    }

                    args[i] = argument.value;
                }

                Object replaced = null;
                if (interrupter != null) {
                    replaced = interrupter.onPlaceholder(context, placeholderName, args);
                }

                if (replaced == null && !placeholderMap.containsKey(placeholderName))
                    throw new InterpreterException("No placeholder named $" + placeholderName + " found!");

                if (replaced == null) {
                    replaced = placeholderMap.get(placeholderName).parse(timing, context, vars, args);
                }

                if (replaced == null) {
                    replaced = "$" + placeholderName;
                }

                if (replaced instanceof Number) {
                    double d = ((Number) replaced).doubleValue();
                    if (d % 1 == 0) {
                        // whole number
                        stack.push(new Token(Type.INTEGER, (int) d, node.getToken()));
                    } else {
                        stack.push(new Token(Type.DECIMAL, d, node.getToken()));
                    }
                } else {
                    stack.push(new Token(Type.EPS, replaced, node.getToken()));
                }
            } else if (node.getToken().type == Type.OPERATOR_A) {
                Token right = stack.pop();
                Token left = stack.pop();

                if (isVariable(right)) {
                    right = unwrapVariable(right);
                }

                if (isVariable(left)) {
                    left = unwrapVariable(left);
                }

                if (((String) node.getToken().value).equals("+")
                        && (left.type == Type.STRING || right.type == Type.STRING)) {
                    stack.push(new Token(Type.STRING, String.valueOf(left.value) + String.valueOf(right.value), node.getToken()));
                } else {
                    if (!left.isNumeric())
                        throw new InterpreterException("Cannot execute arithmetic operation on non-numeric value [" + left + "]!");

                    if (!right.isNumeric())
                        throw new InterpreterException("Cannot execute arithmetic operation on non-numeric value [" + right + "]!");

                    boolean integer = true;
                    if (left.isDecimal() || right.isDecimal()) {
                        integer = false;
                    }

                    Number result;
                    switch ((String) node.getToken().value) {
                        case "+":
                            result = integer ? left.toInteger() + right.toInteger() : left.toDecimal() + right.toDecimal();
                            break;
                        case "-":
                            result = integer ? left.toInteger() - right.toInteger() : left.toDecimal() - right.toDecimal();
                            break;
                        case "*":
                            result = integer ? left.toInteger() * right.toInteger() : left.toDecimal() * right.toDecimal();
                            break;
                        case "/":
                            result = integer ? left.toInteger() / right.toInteger() : left.toDecimal() / right.toDecimal();
                            break;
                        case "%":
                            result = integer ? left.toInteger() % right.toInteger() : left.toDecimal() % right.toDecimal();
                            break;
                        default:
                            throw new InterpreterException("Cannot interpret the unknown operator " + node.getToken().value);
                    }

                    if (integer) {
                        stack.push(new Token(Type.INTEGER, result.intValue(), node.getToken().row, node.getToken().col));
                    } else {
                        stack.push(new Token(Type.DECIMAL, result.doubleValue(), node.getToken().row, node.getToken().col));
                    }
                }
            } else if (node.getToken().type == Type.UNARYMINUS) {
                Token value = stack.pop();

                if (isVariable(value)) {
                    value = unwrapVariable(value);
                }

                if (!value.isNumeric())
                    throw new InterpreterException("Cannot do unary minus operation for non-numeric value " + value);

                stack.push(value.isInteger() ? new Token(Type.INTEGER, -value.toInteger(), value.row, value.col)
                        : new Token(Type.DECIMAL, -value.toDecimal(), value.row, value.col));
            } else if (node.getToken().type == Type.OPERATOR_L) {
                if ("!".equals(node.getToken().value)) {
                    Token boolval = stack.pop();

                    if (isVariable(boolval)) {
                        boolval = unwrapVariable(boolval);
                    }

                    if (boolval.type == Type.NULLVALUE) {// treat null as false
                        stack.push(new Token(Type.BOOLEAN, true, node.getToken()));
                    } else if (boolval.isBoolean()) {
                        stack.push(new Token(Type.BOOLEAN, !boolval.toBoolean(), node.getToken()));
                    } else if (boolval.isDecimal()) {
                        stack.push(new Token(Type.BOOLEAN, boolval.toDecimal() == 0.0, node.getToken()));
                    } else if (boolval.isInteger()) {
                        stack.push(new Token(Type.BOOLEAN, boolval.toInteger() == 0, node.getToken()));
                    } else {
                        throw new InterpreterException("Cannot negate non-boolean value " + boolval);
                    }
                } else {
                    Token right = stack.pop();
                    Token left = stack.pop();

                    if (isVariable(right)) {
                        right = unwrapVariable(right);
                    }

                    if (isVariable(left)) {
                        left = unwrapVariable(left);
                    }

                    switch ((String) node.getToken().value) {
                        case "<":
                            if (!left.isNumeric() || !right.isNumeric())
                                throw new InterpreterException("Only numeric values can be compared!");

                            stack.push(new Token(Type.BOOLEAN, (left.isInteger() ? left.toInteger() : left.toDecimal()) < (right.isInteger()
                                    ? right.toInteger() : right.toDecimal()), node.getToken()));
                            break;
                        case ">":
                            if (!left.isNumeric() || !right.isNumeric())
                                throw new InterpreterException("Only numeric values can be compared!");

                            stack.push(new Token(Type.BOOLEAN, (left.isInteger() ? left.toInteger() : left.toDecimal()) > (right.isInteger()
                                    ? right.toInteger() : right.toDecimal()), node.getToken()));
                            break;
                        case "<=":
                            if (!left.isNumeric() || !right.isNumeric())
                                throw new InterpreterException("Only numeric values can be compared!");

                            stack.push(new Token(Type.BOOLEAN, (left.isInteger() ? left.toInteger() : left.toDecimal()) <= (right.isInteger()
                                    ? right.toInteger() : right.toDecimal()), node.getToken()));
                            break;
                        case ">=":
                            if (!left.isNumeric() || !right.isNumeric())
                                throw new InterpreterException("Only numeric values can be compared!");

                            stack.push(new Token(Type.BOOLEAN, (left.isInteger() ? left.toInteger() : left.toDecimal()) >= (right.isInteger()
                                    ? right.toInteger() : right.toDecimal()), node.getToken()));
                            break;
                        case "==":
                            if (left.type == Type.NULLVALUE || right.type == Type.NULLVALUE) {
                                if (left.value == null && right.value == null) {
                                    stack.push(new Token(Type.BOOLEAN, true, node.getToken()));
                                } else if (left.value == null) {
                                    stack.push(new Token(Type.BOOLEAN, right.value == null, node.getToken()));
                                } else {
                                    stack.push(new Token(Type.BOOLEAN, left.value == null, node.getToken()));
                                }
                            } else {
                                stack.push(new Token(Type.BOOLEAN, left.value.equals(right.value), node.getToken()));
                            }

                            break;
                        case "!=":
                            if (left.type == Type.NULLVALUE || right.type == Type.NULLVALUE) {
                                if (left.value == null && right.value == null) {
                                    stack.push(new Token(Type.BOOLEAN, false, node.getToken()));
                                } else if (left.value == null) {
                                    stack.push(new Token(Type.BOOLEAN, right.value != null, node.getToken()));
                                } else {
                                    stack.push(new Token(Type.BOOLEAN, left.value != null, node.getToken()));
                                }
                            } else {
                                stack.push(new Token(Type.BOOLEAN, !left.value.equals(right.value), node.getToken()));
                            }
                            break;
                        case "&&":
                            stack.push(new Token(Type.BOOLEAN, left.toBoolean() && right.toBoolean(), node.getToken()));
                            break;
                        case "||":
                            stack.push(new Token(Type.BOOLEAN, left.toBoolean() || right.toBoolean(), node.getToken()));
                            break;
                    }
                }
            } else if (node.getToken().type == Type.OPERATOR) {
                Token right, left;
                switch ((String) node.getToken().value) {
                    case "=":
                        right = stack.pop();
                        left = stack.pop();

                        assignValue(left, right);
                        break;
                    case ".":
                        right = stack.pop();
                        //function call
                        if (right.type == Type.CALL) {
                            Object[] args = new Object[callArgsSize];
                            for (int i = callArgsSize - 1; i >= 0; i--) {
                                Token argument = stack.pop();

                                if (isVariable(argument)) {
                                    argument = unwrapVariable(argument);
                                }

                                args[i] = argument.value;
                            }
                            callArgsSize = 0;

                            left = stack.pop();

                            if (left.type == Type.THIS) {
                                callFunction(new Token(Type.OBJECT, right.value, node.getToken()),
                                        new Token(Type.OBJECT, selfReference, node.getToken()), args);
                            } else {
                                Token temp = left;

                                if (isVariable(left)) {
                                    left = unwrapVariable(left);
                                }

                                if (left.getType() == Type.NULLVALUE) {
                                    throw new InterpreterException("Cannot access " + right + "! " + temp.value + " is null.");
                                }

                                if (left.isObject()) {
                                    callFunction(right, left, args);
                                } else {
                                    Accessor accessor = (Accessor) left.value;

                                    Object var;
                                    try {
                                        var = accessor.evaluateTarget();
                                    } catch (NoSuchFieldException e) {
                                        throw new InterpreterException("Unknown field " + accessor, e);
                                    } catch (Exception e) {
                                        throw new InterpreterException("Unknown error " + e.getMessage(), e);
                                    }

                                    callFunction(right, new Token(Type.EPS, var, node.getToken()), args);
                                }
                            }
                        }
                        //field access
                        else {
                            left = stack.pop();

                            if (left.type == Type.THIS) {
                                stack.push(right);
                            } else {
                                Token temp = left;

                                if (isVariable(left)) {
                                    left = unwrapVariable(left);
                                }

                                if (left.getType() == Type.NULLVALUE) {
                                    throw new InterpreterException("Cannot access " + right + "! " + temp.value + " is null.");
                                }

                                if (left.isObject() || left.isArray()) {
                                    stack.push(new Token(Type.ACCESS, new Accessor(left.value, (String) right.value), node.getToken()));
                                } else {
                                    Accessor accessor = (Accessor) left.value;

                                    Object var;
                                    try {
                                        var = accessor.evaluateTarget();
                                    } catch (NoSuchFieldException e) {
                                        throw new InterpreterException("Unknown field " + accessor, e);
                                    } catch (Exception e) {
                                        throw new InterpreterException("Unknown error " + e.getMessage(), e);
                                    }

                                    stack.push(new Token(Type.ACCESS, new Accessor(var, (String) right.value), node.getToken()));
                                }
                            }
                        }
                        break;
                }
            } else if (node.getToken().type == Type.ARRAYACCESS) {
                Token right = stack.pop();
                Token left = stack.pop();

                if (isVariable(left)) {
                    left = unwrapVariable(left);
                }

                if (isVariable(right)) {
                    right = unwrapVariable(right);
                }

                if (!left.isArray())
                    throw new InterpreterException(left + " is not an array!");

                if (!right.isInteger())
                    throw new InterpreterException(right + " is not a valid index for array!");

                stack.push(new Token(Type.ACCESS, new Accessor(left.value, right.toInteger()), node.getToken()));
            } else if (node.getToken().type == Type.THIS) {
                stack.push(node.getToken());
            } else if (node.getToken().type == Type.ID) {
                stack.push(node.getToken());
            } else if (node.getToken().type == Type.GID || node.getToken().type == Type.GID_TEMP) {
                Token keyToken = stack.pop();

                if (isVariable(keyToken)) {
                    keyToken = unwrapVariable(keyToken);
                }

                if (keyToken.getType() != Type.STRING) {
                    throw new InterpreterException(keyToken + " is not a valid global variable id.");
                }

                stack.push(new Token(node.getToken().type, keyToken.value, node.getToken()));
            } else if (node.getToken().type == Type.CALL) {
                stack.push(node.getToken());
                callArgsSize = node.getChildren().size();
            } else if (node.getToken().type == Type.STRING) {
                stack.push(new Token(node.getToken().type, node.getToken().value, node.getToken()));
            } else if (node.getToken().type == Type.INTEGER) {
                stack.push(new Token(node.getToken().type, Integer.parseInt((String) node.getToken().value), node.getToken()));
            } else if (node.getToken().type == Type.DECIMAL) {
                stack.push(new Token(node.getToken().type, Double.parseDouble((String) node.getToken().value), node.getToken()));
            } else if (node.getToken().type == Type.BOOLEAN) {
                stack.push(new Token(node.getToken().type, Boolean.parseBoolean((String) node.getToken().value), node.getToken()));
            } else if (node.getToken().type == Type.EPS) {
                stack.push(new Token(node.getToken().type, node.getToken().value, node.getToken()));
            } else if (node.getToken().type == Type.NULLVALUE) {
                stack.push(new Token(node.getToken().type, null, node.getToken()));
            } else if (node.getToken().type == Type.IMPORT) {
                Class<?> clazz = Class.forName((String) node.getToken().getValue());
                importMap.put(clazz.getSimpleName(), clazz);
            } else {
                throw new InterpreterException("Cannot interpret the unknown node " + node.getToken().type.name());
            }
        } catch (Exception e) {
            throw new InterpreterException("Error " + node.getToken().toStringRowColOnly(), e);
        }

        return null;
    }

    private void assignValue(Token id, Token value) throws InterpreterException {
        if (id.type == Type.ACCESS) {
            Accessor accessor = (Accessor) id.value;
            try {
                if (value.type == Type.NULLVALUE) {
                    accessor.setTargetValue(null);
                } else {
                    if (isVariable(value)) {
                        value = unwrapVariable(value);
                    }

                    accessor.setTargetValue(value.value);
                }
            } catch (NoSuchFieldException e) {
                throw new InterpreterException("Unknown field " + id.value + "." + value.value);
            } catch (Exception e) {
                throw new InterpreterException("Unknown error ", e);
            }
        } else if (id.type == Type.GID || id.type == Type.GID_TEMP) {
            if (value.type == Type.NULLVALUE) {
                gvars.remove(id.type == Type.GID ? id.value.toString() : new TemporaryGlobalVariableKey(id.value.toString()));
            } else {
                if (isVariable(value)) {
                    value = unwrapVariable(value);
                }

                gvars.put(id.type == Type.GID ? id.value.toString() : new TemporaryGlobalVariableKey(id.value.toString()), value.value);
            }
        } else if (id.type == Type.ID) {
            if (value.type == Type.NULLVALUE) {
                vars.remove(id.value.toString());
            } else {
                if (isVariable(value)) {
                    value = unwrapVariable(value);
                }

                vars.put(id.value.toString(), value.value);
            }
        } else {
            throw new InterpreterException("Cannot assign value to " + id.value.getClass().getSimpleName());
        }
    }

    private void callFunction(Token right, Token left, Object[] args) throws InterpreterException {
        Object result;

        if (importMap.containsKey(right.value)) {
            Class<?> clazz = importMap.get(right.value);

            try {
                result = ReflectionUtil.constructNew(clazz, args);
            } catch (Exception e) {
                throw new InterpreterException("Cannot create new instance with " + right + " of " + clazz.getSimpleName(), e);
            }
        } else if (left.type == Type.CLAZZ) {
            Class<?> clazz = (Class<?>) left.value;

            try {
                result = ReflectionUtil.invokeMethod(clazz, (Object) null, (String) right.value, args);
            } catch (Exception e) {
                throw new InterpreterException("Cannot invoke static method " + right + " of " + clazz.getSimpleName() + "!", e);
            }
        } else {
            try {
                result = ReflectionUtil.invokeMethod(left.value, (String) right.value, args);
            } catch (NoSuchMethodException e) {
                throw new InterpreterException("Function " + right + " does not exist or parameter types not match.");
            } catch (Exception e) {
                throw new InterpreterException("Error executing fuction " + right + "!", e);
            }
        }

        if (result != null) {
            if (isPrimitive(result)) {
                stack.push(new Token(Type.EPS, result, right));
            } else {
                stack.push(new Token(Type.OBJECT, result, right));
            }
        } else {
            stack.push(new Token(Type.NULLVALUE, null, right));
        }
    }

    private boolean isPrimitive(Object obj) {
        return obj.getClass() == Boolean.class
                || obj.getClass() == Integer.class
                || obj.getClass() == Double.class
                || obj.getClass() == String.class;
    }

    private boolean isVariable(Token token) {
        return token.type == Type.ID
                || token.type == Type.GID
                || token.type == Type.GID_TEMP
                || token.type == Type.ACCESS;
    }

    private Token unwrapVariable(Token varToken) throws InterpreterException {
        if (varToken.type == Type.ID) {
            if (importMap.containsKey(varToken.value)) {
                Class<?> clazz = importMap.get(varToken.value);
                return new Token(Type.CLAZZ, clazz, varToken.row, varToken.col);
            }

            Object var = vars.get(varToken.value);

            return parseValue(var, varToken);
        } else if (varToken.type == Type.GID) {
            return parseValue(gvars.get(varToken.value), varToken);
        } else if (varToken.type == Type.GID_TEMP) {
            return parseValue(gvars.get(new TemporaryGlobalVariableKey((String) varToken.value)), varToken);
        } else if (varToken.type == Type.ACCESS) {
            Accessor accessor = (Accessor) varToken.value;
            Object var;
            try {
                var = accessor.evaluateTarget();
            } catch (NoSuchFieldException e) {
                throw new InterpreterException("Unknown field " + accessor, e);
            } catch (Exception e) {
                throw new InterpreterException("Unknown error " + e.getMessage(), e);
            }

            return parseValue(var, varToken);
        } else {
            throw new InterpreterException("Unresolved id " + varToken);
        }
    }

    private Token parseValue(Object var, Token origin) {
        if (var == null) {
            return new Token(Type.NULLVALUE, null, origin);
        } else if (var.getClass() == Integer.class) {
            return new Token(Type.INTEGER, var, origin);
        } else if (var.getClass() == Double.class) {
            return new Token(Type.DECIMAL, var, origin);
        } else if (var.getClass() == String.class) {
            return new Token(Type.STRING, var, origin);
        } else if (var.getClass() == Boolean.class) {
            return new Token(Type.BOOLEAN, var, origin);
        } else if (var instanceof IScriptObject) {
            return new Token(Type.OBJECT, ((IScriptObject) var).get(), origin);
        } else {
            return new Token(Type.OBJECT, var, origin);
        }
    }

    private final Executor EXECUTOR_STOP = new Executor() {
        @Override
        public Integer execute(Timings.Timing timing, boolean sync, Map<String, Object> vars, Object context, Object... args) {
            return STOP;
        }
    };
    private final Executor EXECUTOR_BREAK = new Executor() {
        @Override
        public Integer execute(Timings.Timing timing, boolean sync, Map<String, Object> vars, Object context, Object... args) {
            return BREAK;
        }
    };
    private final Executor EXECUTOR_CONTINUE = new Executor() {
        @Override
        public Integer execute(Timings.Timing timing, boolean sync, Map<String, Object> vars, Object context, Object... args) {
            return CONTINUE;
        }
    };
    private final Executor EXECUTOR_WAIT = new Executor() {
        @Override
        public Integer execute(Timings.Timing timing, boolean sync, Map<String, Object> vars, Object context, Object... args) {
            if (sync) {
                throw new RuntimeException("WAIT is illegal in sync mode!");
            }

            if (args.length < 1)
                throw new RuntimeException("Missing arguments [Decimal].");

            if (!(args[0] instanceof Number))
                throw new RuntimeException(args[0] + " is not a number!");

            double secs = ((Number) args[0]).doubleValue();
            long later = (long) (secs * 1000);
            Executor.runTaskLater(new Runnable() {
                @Override
                public void run() {
                    synchronized (Interpreter.this) {
                        Interpreter.this.waitFlag = false;
                        Interpreter.this.notify();
                    }
                }
            }, later);
            return WAIT;
        }
    };

    public interface ProcessInterrupter {
        /**
         * This will be called every time when a node is processing.
         *
         * @param node the current node
         * @return return true will terminate execution
         */
        boolean onNodeProcess(Node node);

        /**
         * @param context
         * @param args
         * @boolean true if consumed it; false to let interpreter continue working on it.
         */
        boolean onCommand(Object context, String command, Object[] args);

        /**
         * To process placeholders that need information of Triggers
         *
         * @param context
         * @param placeholder
         * @param args
         */
        Object onPlaceholder(Object context, String placeholder, Object[] args);
    }
<<<<<<< HEAD

    public static void main(String[] ar) throws Exception {
        Charset charset = Charset.forName("UTF-8");
        String text = "x = null;" +
                "y = null;" +
                "x.y.hoho();";

        Lexer lexer = new Lexer(text, charset);
        Parser parser = new Parser(lexer);

        Node root = parser.parse();
        Map<String, Executor> executorMap = new HashMap<>();
        executorMap.put("TEST", new Executor() {
            @Override
            protected Integer execute(boolean sync, Map<String, Object> vars, Object context, Object... args) throws Exception {
                return null;
            }
        });

        Map<String, Placeholder> placeholderMap = new HashMap<>();
        HashMap<Object, Object> gvars = new HashMap<>();

        Interpreter interpreter = new Interpreter(root);
        interpreter.placeholderMap = placeholderMap;
        interpreter.gvars = gvars;

        interpreter.startWithContext(null);
    }

    static {
        Parser.addDeprecationSupervisor(((type, value) -> type == Type.ID && "#MODIFYPLAYER".equals(value)));
    }
=======
>>>>>>> 734c9073
}<|MERGE_RESOLUTION|>--- conflicted
+++ resolved
@@ -28,7 +28,6 @@
 import io.github.wysohn.triggerreactor.tools.timings.Timings;
 
 import java.lang.reflect.Array;
-import java.util.HashMap;
 import java.util.Map;
 import java.util.Map.Entry;
 import java.util.Stack;
@@ -188,7 +187,7 @@
         this.interrupter = interrupter;
         this.timing = timing;
 
-        try(Timings.Timing t = this.timing.getTiming("Code Interpretation").begin(sync)){
+        try (Timings.Timing t = this.timing.getTiming("Code Interpretation").begin(sync)) {
             for (int i = 0; i < root.getChildren().size(); i++)
                 start(root.getChildren().get(i));
         }
@@ -1134,39 +1133,4 @@
          */
         Object onPlaceholder(Object context, String placeholder, Object[] args);
     }
-<<<<<<< HEAD
-
-    public static void main(String[] ar) throws Exception {
-        Charset charset = Charset.forName("UTF-8");
-        String text = "x = null;" +
-                "y = null;" +
-                "x.y.hoho();";
-
-        Lexer lexer = new Lexer(text, charset);
-        Parser parser = new Parser(lexer);
-
-        Node root = parser.parse();
-        Map<String, Executor> executorMap = new HashMap<>();
-        executorMap.put("TEST", new Executor() {
-            @Override
-            protected Integer execute(boolean sync, Map<String, Object> vars, Object context, Object... args) throws Exception {
-                return null;
-            }
-        });
-
-        Map<String, Placeholder> placeholderMap = new HashMap<>();
-        HashMap<Object, Object> gvars = new HashMap<>();
-
-        Interpreter interpreter = new Interpreter(root);
-        interpreter.placeholderMap = placeholderMap;
-        interpreter.gvars = gvars;
-
-        interpreter.startWithContext(null);
-    }
-
-    static {
-        Parser.addDeprecationSupervisor(((type, value) -> type == Type.ID && "#MODIFYPLAYER".equals(value)));
-    }
-=======
->>>>>>> 734c9073
 }