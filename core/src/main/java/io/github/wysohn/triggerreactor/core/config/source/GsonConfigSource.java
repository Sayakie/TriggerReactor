package io.github.wysohn.triggerreactor.core.config.source;

import io.github.wysohn.gsoncopy.Gson;
import io.github.wysohn.gsoncopy.GsonBuilder;
import io.github.wysohn.gsoncopy.internal.bind.TypeAdapters;
import io.github.wysohn.gsoncopy.stream.JsonReader;
import io.github.wysohn.triggerreactor.core.config.NullTypeAdapters;
import io.github.wysohn.triggerreactor.core.config.serialize.Serializer;
import io.github.wysohn.triggerreactor.core.config.serialize.SimpleChunkLocationSerializer;
import io.github.wysohn.triggerreactor.core.config.serialize.SimpleLocationSerializer;
import io.github.wysohn.triggerreactor.core.config.serialize.UUIDSerializer;
import io.github.wysohn.triggerreactor.core.config.validation.DefaultValidator;
import io.github.wysohn.triggerreactor.core.config.validation.SimpleChunkLocationValidator;
import io.github.wysohn.triggerreactor.core.config.validation.SimpleLocationValidator;
import io.github.wysohn.triggerreactor.core.config.validation.UUIDValidator;
import io.github.wysohn.triggerreactor.core.manager.location.SimpleChunkLocation;
import io.github.wysohn.triggerreactor.core.manager.location.SimpleLocation;
import io.github.wysohn.triggerreactor.tools.ValidationUtil;

import java.io.*;
import java.lang.reflect.Array;
import java.lang.reflect.Modifier;
import java.util.*;
import java.util.concurrent.ExecutorService;
import java.util.concurrent.Executors;
import java.util.concurrent.TimeUnit;
import java.util.function.Function;

public class GsonConfigSource implements IConfigSource {
    private static final GsonBuilder GSON_BUILDER = new GsonBuilder()
            .excludeFieldsWithModifiers(Modifier.TRANSIENT, Modifier.STATIC).enableComplexMapKeySerialization()
            .setPrettyPrinting().serializeNulls()
            .registerTypeAdapterFactory(TypeAdapters.newFactory(String.class, NullTypeAdapters.NULL_ADOPTER_STRING))
            .registerTypeAdapterFactory(TypeAdapters.newFactory(boolean.class, Boolean.class, NullTypeAdapters.NULL_ADOPTER_BOOLEAN))
            .registerTypeAdapterFactory(TypeAdapters.newFactory(int.class, Integer.class, NullTypeAdapters.NULL_ADOPTER_NUMBER))
            .registerTypeAdapterFactory(TypeAdapters.newFactory(long.class, Long.class, NullTypeAdapters.NULL_ADOPTER_NUMBER))
            .registerTypeAdapterFactory(TypeAdapters.newFactory(float.class, Float.class, NullTypeAdapters.NULL_ADOPTER_FLOAT))
            .registerTypeAdapterFactory(TypeAdapters.newFactory(double.class, Double.class, NullTypeAdapters.NULL_ADOPTER_NUMBER))
            .registerTypeAdapter(UUID.class, new UUIDSerializer())
            .registerTypeAdapter(SimpleLocation.class, new SimpleLocationSerializer())
            .registerTypeAdapter(SimpleChunkLocation.class, new SimpleChunkLocationSerializer());

    public static <T> void registerSerializer(Class<T> type, Serializer<T> serializer) {
        GSON_BUILDER.registerTypeHierarchyAdapter(type, serializer);
    }

    private static final TypeValidatorChain.Builder VALIDATOR_BUILDER = new TypeValidatorChain.Builder()
            .addChain(new DefaultValidator())
            .addChain(new UUIDValidator())
            .addChain(new SimpleLocationValidator())
            .addChain(new SimpleChunkLocationValidator());

    public static void registerValidator(ITypeValidator... validators) {
        ValidationUtil.notNull(validators);
        ValidationUtil.allNotNull(validators);
        for (ITypeValidator validator : validators) {
            VALIDATOR_BUILDER.addChain(validator);
        }
    }

    private final ExecutorService exec = Executors.newSingleThreadExecutor();

    //Lock order: file -> cache
    private final File file;
    private final Function<File, Reader> readerFactory;
    private final Function<File, Writer> writerFactory;
    private final Map<String, Object> cache = new HashMap<>();

    private final Gson gson = GSON_BUILDER.create();

    private final ITypeValidator typeValidator;

    GsonConfigSource(File file) {
        this(file, f -> {
            try {
                return new FileReader(f);
            } catch (FileNotFoundException e) {
                e.printStackTrace();
                return null;
            }
        }, f -> {
            try {
                return new FileWriter(f);
            } catch (IOException e) {
                e.printStackTrace();
                return null;
            }
        });
    }

    /**
     * @param file
     * @param readerFactory
     * @param writerFactory
     * @deprecated for test. Do not use it directly unless necessary.
     */
<<<<<<< HEAD
    @Deprecated
    public GsonConfigSource(File file, Function<File, Reader> readerFactory, Function<File, Writer> writerFactory) {
=======
    public GsonConfigSource(File file,
                            Function<File, Reader> readerFactory,
                            Function<File, Writer> writerFactory) {
        ValidationUtil.notNull(file);
        ValidationUtil.notNull(readerFactory);
        ValidationUtil.notNull(writerFactory);

>>>>>>> e05126ba
        this.file = file;
        this.readerFactory = readerFactory;
        this.writerFactory = writerFactory;
        this.typeValidator = VALIDATOR_BUILDER.build();
    }

    @Override
    public boolean fileExists() {
        // this is not a perfect way yet can cover most cases.
        return file.exists() && file.length() > 0;
    }

    private void ensureFile() {
        if (!file.exists()) {
            if (!file.getParentFile().exists())
                file.getParentFile().mkdirs();

            try {
                file.createNewFile();
            } catch (IOException e) {
                e.printStackTrace();
            }
        }
    }

    @Override
    public void reload() {
        ensureFile();

        synchronized (file) {
            try (Reader fr = this.readerFactory.apply(file)) {
                synchronized (cache) {
                    Map<String, Object> loaded = null;
                    if (file.exists() && file.length() > 0L)
                        loaded = GsonHelper.readJson(new JsonReader(fr), gson);

                    cache.clear();
                    if (loaded != null)
                        cache.putAll(loaded);
                }
            } catch (IOException e) {
                e.printStackTrace();
            }
        }
    }

    @Override
    public void disable() {
        shutdown();
    }

    @Override
    public void saveAll() {
        ensureFile();

        synchronized (file) {
            cacheToFile();
        }
    }

    /**
     * Blocking operation
     */
    private void cacheToFile() {
        try (Writer fw = this.writerFactory.apply(file)) {
            synchronized (cache) {
                String ser = gson.toJson(cache);
                fw.write(ser);
            }
        } catch (Exception e) {
            e.printStackTrace();
        }
    }

    private <T> T get(Map<String, Object> map, String[] path, Class<T> asType) {
        for (int i = 0; i < path.length; i++) {
            String key = path[i];
            Object value = map.get(key);

            if (i == path.length - 1) {
                return asType.cast(value);
            } else if (value instanceof Map) {
                map = (Map<String, Object>) value;
            } else {
                return null;
            }
        }

        return null;
    }

    @Override
    public <T> Optional<T> get(String key, Class<T> asType) {
        synchronized (cache) {
            return Optional.ofNullable(get(cache, IConfigSource.toPath(key), asType));
        }
    }

    @Override
    public <T> Optional<T> get(String key) {
        synchronized (cache) {
            return Optional.ofNullable((T) get(cache, IConfigSource.toPath(key), Object.class));
        }
    }

    private void put(Map<String, Object> map, String[] path, Object value) {
        for (int i = 0; i < path.length; i++) {
            String key = path[i];

            if (i == path.length - 1) {
                if (value == null) {
                    map.remove(key);
                } else if (value.getClass().isArray()) {
                    List l = new LinkedList();
                    for (int k = 0; k < Array.getLength(value); k++) {
                        Object elem = Array.get(value, k);
                        if (!typeValidator.isSerializable(elem))
                            throw new RuntimeException(Arrays.toString(path) + "< " + elem + " is not serializable.");

                        l.add(elem);
                    }
                    map.put(key, l);
                } else {
                    if (!typeValidator.isSerializable(value))
                        throw new RuntimeException(Arrays.toString(path) + "< " + value + " is not serializable.");

                    map.put(key, value);
                }
            } else {
                Object previous = map.computeIfAbsent(key, (k) -> new HashMap<>());
                if (!(previous instanceof Map))
                    throw new RuntimeException("Value found at " + key + " is not a section.");

                map = (Map<String, Object>) previous;
            }
        }
    }

    @Override
    public void put(String key, Object value) {
        synchronized (cache) {
            put(cache, IConfigSource.toPath(key), value);
            exec.execute(() -> {
                synchronized (file) {
                    cacheToFile();
                }
            });
        }
    }

    @Override
    public boolean has(String key) {
        return get(cache, IConfigSource.toPath(key), Object.class) != null;
    }

    @Override
    public Set<String> keys() {
        synchronized (cache) {
            return new HashSet<>(cache.keySet());
        }
    }

    @Override
    public boolean isSection(String key) {
        synchronized (cache) {
            return get(cache, IConfigSource.toPath(key), Object.class) instanceof Map;
        }
    }

    /**
     * Shutdown the saving tasks. Blocks the thread until the scheduled tasks are done.
     */
    public void shutdown() {
        exec.shutdownNow().forEach(Runnable::run);
        try {
            exec.awaitTermination(10, TimeUnit.SECONDS);
        } catch (InterruptedException e) {
            e.printStackTrace();
        }
    }

    @Override
    public void delete() {
        exec.shutdownNow();
        file.delete();
    }

    @Override
    public String toString() {
        return "GsonConfigSource{" +
                "file=" + file +
                '}';
    }
}<|MERGE_RESOLUTION|>--- conflicted
+++ resolved
@@ -94,10 +94,6 @@
      * @param writerFactory
      * @deprecated for test. Do not use it directly unless necessary.
      */
-<<<<<<< HEAD
-    @Deprecated
-    public GsonConfigSource(File file, Function<File, Reader> readerFactory, Function<File, Writer> writerFactory) {
-=======
     public GsonConfigSource(File file,
                             Function<File, Reader> readerFactory,
                             Function<File, Writer> writerFactory) {
@@ -105,7 +101,6 @@
         ValidationUtil.notNull(readerFactory);
         ValidationUtil.notNull(writerFactory);
 
->>>>>>> e05126ba
         this.file = file;
         this.readerFactory = readerFactory;
         this.writerFactory = writerFactory;
