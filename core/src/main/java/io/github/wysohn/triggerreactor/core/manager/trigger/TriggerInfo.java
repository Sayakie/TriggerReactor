--- conflicted
+++ resolved
@@ -63,52 +63,6 @@
         ValidationUtil.notNull(config);
 
         config.put(key.getKey(), value);
-<<<<<<< HEAD
-    }
-
-    public void put(TriggerConfigKey key, int index, Object value) {
-        ValidationUtil.notNull(config);
-
-        config.put(key.getKey(index), value);
-    }
-
-    public <T> Optional<T> get(TriggerConfigKey key, Class<T> clazz) {
-        Optional<T> old = Optional.ofNullable(config)
-                .flatMap(c -> c.get(key.getOldKey(), clazz));
-        if(old.isPresent())
-            return old;
-
-        return Optional.ofNullable(config)
-                .flatMap(c -> c.get(key.getKey(), clazz));
-    }
-
-    public <T> Optional<T> get(TriggerConfigKey key, int index, Class<T> clazz) {
-        Optional<T> old = Optional.ofNullable(config)
-                .flatMap(c -> c.get(key.getOldKey(index), clazz));
-        if(old.isPresent())
-            return old;
-
-        return Optional.ofNullable(config)
-                .flatMap(c -> c.get(key.getKey(index), clazz));
-    }
-
-    public boolean has(TriggerConfigKey key) {
-        return Optional.ofNullable(config)
-                .map(c -> c.has(key.getOldKey()) || c.has(key.getKey()))
-                .orElse(false);
-    }
-
-    public boolean isSection(TriggerConfigKey key) {
-        return Optional.ofNullable(config)
-                .map(c -> c.isSection(key.getOldKey()) || c.isSection(key.getKey()))
-                .orElse(false);
-    }
-
-    public boolean isSync() {
-        return get(TriggerConfigKey.KEY_SYNC, Boolean.class).orElse(false);
-    }
-
-=======
     }
 
     public void put(TriggerConfigKey key, int index, Object value) {
@@ -157,7 +111,6 @@
         return get(TriggerConfigKey.KEY_SYNC, Boolean.class).orElse(false);
     }
 
->>>>>>> 794f8adc
     public void setSync(boolean sync) {
         put(TriggerConfigKey.KEY_SYNC, sync);
     }
