--- conflicted
+++ resolved
@@ -137,15 +137,12 @@
         }
 
         @Override
-<<<<<<< HEAD
-		protected Integer execute(boolean sync, Map<String, Object> variables, Object e, Object... args) throws Exception {
-=======
         public Integer execute(Timings.Timing timing, boolean sync, Map<String, Object> variables, Object e,
                                Object... args) throws Exception {
             Timings.Timing time = timing.getTiming("Executors").getTiming(executorName);
             time.setDisplayName("#" + executorName);
 
->>>>>>> 4cbb835f
+
             final Bindings bindings = engine.createBindings();
 
             for (Map.Entry<String, Object> entry : variables.entrySet()) {
