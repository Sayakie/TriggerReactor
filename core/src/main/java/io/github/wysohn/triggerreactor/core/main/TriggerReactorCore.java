--- conflicted
+++ resolved
@@ -68,12 +68,8 @@
  *
  * @author wysohn
  */
-<<<<<<< HEAD
 public abstract class TriggerReactorCore
         implements TaskSupervisor, IPluginManagement, IGameManagement {
-=======
-public abstract class TriggerReactorCore implements TaskSupervisor, IGameStateSupervisor {
->>>>>>> 99c54be3
     public static final String PERMISSION = "triggerreactor.admin";
     static TriggerReactorCore instance;
     protected Map<String, AbstractAPISupport> sharedVars = new HashMap<>();
@@ -105,7 +101,6 @@
 
     public abstract LocationBasedTriggerManager<ClickTrigger> getClickManager();
 
-<<<<<<< HEAD
     public abstract LocationBasedTriggerManager<WalkTrigger> getWalkManager();
 
     public abstract CommandTriggerManager getCmdManager();
@@ -136,19 +131,9 @@
                                                                Map<IInventory, InventoryTrigger> inventoryMap);
 
     public abstract AreaTriggerManager getAreaManager();
-=======
-    public abstract LocationBasedTriggerManager<ClickTrigger> getClickManager();
-
-    public abstract LocationBasedTriggerManager<WalkTrigger> getWalkManager();
-
-    public abstract CommandTriggerManager getCmdManager();
-
-    public abstract InventoryTriggerManager<? extends IInventory> getInvManager();
->>>>>>> 99c54be3
 
     public abstract CustomTriggerManager getCustomManager();
 
-<<<<<<< HEAD
     public abstract RepeatingTriggerManager getRepeatManager();
 
     public abstract NamedTriggerManager getNamedTriggerManager();
@@ -157,20 +142,6 @@
 
     public abstract IEventRegistry getEventRegistry();
 
-=======
-    public abstract AreaTriggerManager getAreaManager();
-
-    public abstract CustomTriggerManager getCustomManager();
-
-    public abstract RepeatingTriggerManager getRepeatManager();
-
-    public abstract NamedTriggerManager getNamedTriggerManager();
-
-    public abstract ICommandHandler getCommandHandler();
-
-    public abstract IEventRegistry getEventRegistry();
-
->>>>>>> 99c54be3
     public PluginConfigManager getPluginConfigManager() {
         return pluginConfigManager;
     }
@@ -217,6 +188,8 @@
         sender.sendMessage(
                 "&d" + page + "&8/&4" + (HELP_PAGES.size()) + " &8- &6/trg help <page> &7to see other pages.");
     }
+
+    public abstract IInventoryHandle<?> getInventoryHandle();
 
     public abstract IInventoryHandle<?> getInventoryHandle();
 
@@ -449,130 +422,10 @@
      * interrupter to handle
      * cooldowns, CALL executor, etc, that has to be processed during the iterpretation.
      *
-<<<<<<< HEAD
      * @param cooldowns list of current cooldowns.
      * @return the interrupter created.
      */
     public abstract ProcessInterrupter createInterrupter(Map<UUID, Long> cooldowns);
-=======
-     * @param cooldowns   list of current cooldowns.
-     * @return the interrupter created.
-     */
-    public abstract ProcessInterrupter createInterrupter(Map<UUID, Long> cooldowns);
-
-    /**
-     * Create ProcessInterrupter that will be used for the most of the Triggers. It is responsible for this
-     * interrupter to handle
-     * cooldowns, CALL executor, etc, that has to be processed during the interpretation.
-     * This method exists specifically for Inventory Trigger. As Inventory Trigger should stop at some point when
-     * the Inventory was closed, it is the iterrupter's responsibility to do that.
-     *
-     * @param cooldowns    list of current cooldowns.
-     * @param inventoryMap the inventory map that contains all the information about open inventories. As child class that implements
-     *                     IIventory should override hashCode() and equals() methods, you can assume that each IInventory instance represents one trigger
-     *                     that is running with the InventoryTrigger mapped. So it is ideal to get inventory object from the 'e' context and see if the Inventory
-     *                     object exists in the 'inventoryMap.' For the properly working InventoryTriggerManager, closing the inventory should delete the IInventory
-     *                     from the 'inventoryMap,' so you can safely assume that closed inventory will not exists in the 'inventoryMap.'
-     * @return
-     */
-    public abstract ProcessInterrupter createInterrupterForInv(Map<UUID, Long> cooldowns,
-                                                               Map<IInventory, InventoryTrigger> inventoryMap);
-
-    /**
-     * try to extract player from context 'e'.
-     *
-     * @param e Event for Bukkit API
-     * @return
-     */
-    public abstract IPlayer extractPlayerFromContext(Object e);
-
-    /**
-     * Run Callable on the server thread.
-     *
-     * @param call the callable
-     * @return the future object.
-     */
-    public abstract <T> Future<T> callSyncMethod(Callable<T> call);
-
-    @Override
-    public <T> Future<T> submitSync(Callable<T> call) {
-        if (this.isServerThread()) {
-            return new Future<T>() {
-                private boolean done = false;
-
-                @Override
-                public boolean cancel(boolean arg0) {
-                    return false;
-                }
-
-                @Override
-                public boolean isCancelled() {
-                    return false;
-                }
-
-                @Override
-                public boolean isDone() {
-                    return done;
-                }
-
-                @Override
-                public T get() throws ExecutionException {
-                    T out = null;
-                    try {
-                        out = call.call();
-                        done = true;
-                    } catch (Exception e) {
-                        throw new ExecutionException(e);
-                    }
-                    return out;
-                }
-
-                @Override
-                public T get(long arg0, TimeUnit arg1)
-                        throws ExecutionException {
-                    T out = null;
-                    try {
-                        out = call.call();
-                        done = true;
-                    } catch (Exception e) {
-                        throw new ExecutionException(e);
-                    }
-                    return out;
-                }
-
-            };
-        } else {
-            return callSyncMethod(call);
-        }
-    }
-
-    @Override
-    public void submitAsync(Runnable run) {
-        new Thread(run).start();
-    }
-
-    /**
-     * Call event so that it can be heard by listeners
-     *
-     * @param event
-     */
-    public abstract void callEvent(IEvent event);
-
-    /**
-     * Check if the current Thread is the Server
-     *
-     * @return
-     */
-    public abstract boolean isServerThread();
-
-    /**
-     * extract useful custom variables manually from 'context'
-     *
-     * @param context
-     * @return
-     */
-    public abstract Map<String, Object> getCustomVarsForTrigger(Object context);
->>>>>>> 99c54be3
 
     public boolean onCommand(ICommandSender sender, String command, String[] args) {
         if (command.equalsIgnoreCase("triggerreactor")) {
@@ -657,13 +510,9 @@
 
                         trigger.getInfo().setSync(!trigger.getInfo().isSync());
 
-<<<<<<< HEAD
                         sender.sendMessage(
                                 "&7Sync mode: " + (trigger.getInfo().isSync() ? "&a" : "&c") + trigger.getInfo()
                                         .isSync());
-=======
-                        sender.sendMessage("&7Sync mode: " + (trigger.getInfo().isSync() ? "&a" : "&c") + trigger.getInfo().isSync());
->>>>>>> 99c54be3
                         saveAsynchronously(getCmdManager());
                     } else if (args.length > 2 && getCmdManager().has(args[1])
                             && (args[2].equals("p") || args[2].equals("permission"))) {
@@ -1158,24 +1007,6 @@
                         sender.sendMessage("Successfully changed title");
 
                         return true;
-                    } else if (args.length > 3 && args[2].equalsIgnoreCase("settitle")) {
-                        String name = args[1];
-                        String title = mergeArguments(args, 3, args.length-1);
-
-                        InventoryTrigger trigger = getInvManager().get(name);
-                        if (trigger == null) {
-                            sender.sendMessage("&7No such Inventory Trigger named " + name);
-                            return true;
-                        }
-
-                        TriggerInfo info = trigger.getInfo();
-                        info.put(TriggerConfigKey.KEY_TRIGGER_INVENTORY_TITLE, title);
-
-                        getInvManager().reload(name);
-
-                        sender.sendMessage("Successfully changed title");
-
-                        return true;
                     } else {
                         sendCommandDesc(sender,
                                         "/triggerreactor[trg] inventory[i] <inventory name> create <size> [...]",
@@ -1191,7 +1022,6 @@
                                         "sets item of inventory to the held item. "
                                                 + "Clears the slot if you are holding nothing.");
                         sendDetails(sender, "/trg i MyInventory item 0");
-<<<<<<< HEAD
                         sendCommandDesc(sender,
                                         "/triggerreactor[trg] inventory[i] <inventory name> column <index>",
                                         "same as the item subcommand, but applied to an entire column."
@@ -1211,15 +1041,6 @@
                         sendCommandDesc(sender,
                                         "/triggerreactor[trg] inventory[i] <inventory name> settitle <title>",
                                         "set title of inventory");
-=======
-                        sendCommandDesc(sender, "/triggerreactor[trg] inventory[i] <inventory name> column <index>", "same as the item subcommand, but applied to an entire column."
-                                + "Clears the slot if you are holding nothing.");
-                        sendCommandDesc(sender, "/triggerreactor[trg] inventory[i] <inventory name> row <index>", "same as the item subcommand, but applied to an entire row.");
-                        sendCommandDesc(sender, "/triggerreactor[trg] inventory[i] <inventory name> open", "Preview the inventory");
-                        sendCommandDesc(sender, "/triggerreactor[trg] inventory[i] <inventory name> open <player name>", "Send <player name> a preview of the inventory");
-                        sendCommandDesc(sender, "/triggerreactor[trg] inventory[i] <inventory name> edit", "Edit the inventory trigger.");
-                        sendCommandDesc(sender, "/triggerreactor[trg] inventory[i] <inventory name> settitle <title>", "set title of inventory");
->>>>>>> 99c54be3
                     }
                     return true;
                 } else if (args[0].equalsIgnoreCase("item")) {
@@ -1483,13 +1304,9 @@
 
                         saveAsynchronously(getAreaManager());
 
-<<<<<<< HEAD
                         sender.sendMessage(
                                 "&7Sync mode: " + (trigger.getInfo().isSync() ? "&a" : "&c") + trigger.getInfo()
                                         .isSync());
-=======
-                        sender.sendMessage("&7Sync mode: " + (trigger.getInfo().isSync() ? "&a" : "&c") + trigger.getInfo().isSync());
->>>>>>> 99c54be3
                     } else {
                         sendCommandDesc(sender,
                                         "/triggerreactor[trg] area[a] toggle",
@@ -1775,12 +1592,8 @@
 
                     saveAsynchronously(getCustomManager());
 
-<<<<<<< HEAD
                     sender.sendMessage(
                             "&7Sync mode: " + (trigger.getInfo().isSync() ? "&a" : "&c") + trigger.getInfo().isSync());
-=======
-                    sender.sendMessage("&7Sync mode: " + (trigger.getInfo().isSync() ? "&a" : "&c") + trigger.getInfo().isSync());
->>>>>>> 99c54be3
                     return true;
                 } else if (args.length == 3 && (args[0].equalsIgnoreCase("delete")
                         || args[0].equalsIgnoreCase("del"))) {
@@ -2314,7 +2127,6 @@
                         return filter(triggerNames(manager), args[2]);
                     case "inventory":
                     case "i":
-<<<<<<< HEAD
                         return filter(Arrays.asList("column",
                                                     "create",
                                                     "delete",
@@ -2324,9 +2136,6 @@
                                                     "open",
                                                     "row",
                                                     "settitle"), args[2]);
-=======
-                        return filter(Arrays.asList("column", "create", "delete", "edit", "edititems", "item", "open", "row", "settitle"), args[2]);
->>>>>>> 99c54be3
                     case "item":
                         if (args[1].equals("lore")) {
                             return filter(Arrays.asList("add", "set", "remove"), args[2]);
