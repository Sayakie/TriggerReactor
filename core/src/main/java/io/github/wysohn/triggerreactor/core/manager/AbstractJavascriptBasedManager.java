/*******************************************************************************
 *     Copyright (C) 2018 wysohn
 *
 *     This program is free software: you can redistribute it and/or modify
 *     it under the terms of the GNU General Public License as published by
 *     the Free Software Foundation, either version 3 of the License, or
 *     (at your option) any later version.
 *
 *     This program is distributed in the hope that it will be useful,
 *     but WITHOUT ANY WARRANTY; without even the implied warranty of
 *     MERCHANTABILITY or FITNESS FOR A PARTICULAR PURPOSE.  See the
 *     GNU General Public License for more details.
 *
 *     You should have received a copy of the GNU General Public License
 *     along with this program.  If not, see <http://www.gnu.org/licenses/>.
 *******************************************************************************/
package io.github.wysohn.triggerreactor.core.manager;

import io.github.wysohn.triggerreactor.core.main.TriggerReactorCore;
<<<<<<< HEAD
import io.github.wysohn.triggerreactor.core.manager.trigger.share.api.AbstractAPISupport;
=======
>>>>>>> e9c01d88
import io.github.wysohn.triggerreactor.core.script.interpreter.SynchronizableTask;
import io.github.wysohn.triggerreactor.core.script.validation.ValidationException;
import io.github.wysohn.triggerreactor.core.script.validation.ValidationResult;
import io.github.wysohn.triggerreactor.core.script.validation.Validator;
import io.github.wysohn.triggerreactor.tools.timings.Timings;

import javax.script.*;
import java.io.IOException;
import java.io.InputStream;
import java.io.InputStreamReader;
import java.util.Map;
<<<<<<< HEAD
import java.util.Map.Entry;
import java.util.concurrent.*;
import java.util.function.BiFunction;
import java.util.function.Function;

public abstract class AbstractJavascriptBasedManager extends Manager implements IScriptEngineInitializer {
    protected static final ScriptEngineManager sem = new ScriptEngineManager();
    public static AbstractJavascriptBasedManager instance;
=======
import java.util.concurrent.*;

public abstract class AbstractJavascriptBasedManager extends Manager {
    protected final ScriptEngineManager sem;

    public AbstractJavascriptBasedManager(TriggerReactorCore plugin, ScriptEngineManager sem) {
        super(plugin);
        this.sem = sem;
    }

    public static ScriptEngine getEngine(ScriptEngineManager sem) {
        ScriptEngine engine = sem.getEngineByName("graal.js");
        if (engine != null) {
            Bindings bindings = engine.getBindings(ScriptContext.ENGINE_SCOPE);
            bindings.put("polyglot.js.allowAllAccess", true);
            return engine;
        }

        engine = sem.getEngineByName("JavaScript");
        if (engine != null) {
            return engine;
        }

        throw new RuntimeException("You are using the Java version > 11, yet you are not using" +
                " the graalVM. For Java version > 11, you are required to install and run your" +
                " server with GraalVM as the stock JVM no longer support Nashorn javascript engine.");
    }

    protected static abstract class Evaluable<R>{
        private final String indentifier;
        private final String timingsGroup;
        private final String functionName;
        private final String sourceCode;

        private final ScriptEngine engine;

        private CompiledScript compiled = null;
        private boolean firstRun = true;
        private Validator validator = null;
>>>>>>> e9c01d88

        public Evaluable(String indentifier, String timingsGroup, String functionName, String sourceCode,
                         ScriptEngine engine) throws ScriptException {
            this.indentifier = indentifier;
            this.timingsGroup = timingsGroup;
            this.functionName = functionName;
            this.sourceCode = sourceCode;

            this.engine = engine;

            synchronized (this.engine){
                Compilable compiler = (Compilable) this.engine;
                compiled = compiler.compile(sourceCode);
            }
        }

        protected static String readSourceCode(InputStream file) throws IOException {
            StringBuilder builder = new StringBuilder();
            InputStreamReader reader = new InputStreamReader(file);
            int read = -1;
            while ((read = reader.read()) != -1)
                builder.append((char) read);
            reader.close();
            return builder.toString();
        }

        private void registerValidationInfo(Bindings bindings) {
            Map<String, Object> validation = (Map<String, Object>) bindings.get("validation");
            if (validation == null) {
                return;
            }
            this.validator = Validator.from(validation);
        }

        public ValidationResult validate(Object... args){
            return validator.validate(args);
        }

        public R evaluate(Timings.Timing timing,
                          Map<String, Object> variables,
                          Object event,
                          Object... args) throws Exception {
            Timings.Timing time = timing.getTiming(timingsGroup).getTiming(functionName);
            time.setDisplayName(indentifier + functionName);

            final ScriptContext scriptContext = new SimpleScriptContext();
            final Bindings bindings = engine.createBindings();

            scriptContext.setBindings(bindings, ScriptContext.ENGINE_SCOPE);
            scriptContext.setBindings(engine.getBindings(ScriptContext.GLOBAL_SCOPE),
                    ScriptContext.GLOBAL_SCOPE);

            bindings.put("event", event);
            for (Map.Entry<String, Object> entry : variables.entrySet()) {
                String key = entry.getKey();
                Object value = entry.getValue();
                bindings.put(key, value);
            }

            try (Timings.Timing t = time.getTiming("JS <eval>").begin()){
                compiled.eval(scriptContext);
            } catch (ScriptException e2) {
                e2.printStackTrace();
            }

            if (firstRun) {
                registerValidationInfo(bindings);
                firstRun = false;
            }

            if (validator != null) {
                ValidationResult result = validator.validate(args);
                int overload = result.getOverload();
                if (overload == -1) {
                    throw new ValidationException(result.getError());
                }
                bindings.put("overload", overload);
            }

            Object jsObject = bindings.get(functionName);
            if (jsObject == null)
                throw new Exception(functionName + ".js does not have 'function " + functionName + "()'.");

            Callable<R> call = () -> {
                Object argObj = args;
                Object result = null;

                try (Timings.Timing t = time.begin(true)) {
                    engine.setContext(scriptContext);
                    result = ((Invocable) engine).invokeFunction(functionName, argObj);
                }

                return (R) result;
            };

<<<<<<< HEAD
    protected static abstract class Evaluable<R>{
        private final String indentifier;
        private final String timingsGroup;
        private final String functionName;
        private final String sourceCode;

        private final ScriptEngine engine;

        private CompiledScript compiled = null;
        private boolean firstRun = true;
        private Validator validator = null;

        public Evaluable(String indentifier, String timingsGroup, String functionName, String sourceCode,
                         ScriptEngine engine) throws ScriptException {
            this.indentifier = indentifier;
            this.timingsGroup = timingsGroup;
            this.functionName = functionName;
            this.sourceCode = sourceCode;

            this.engine = engine;

            synchronized (this.engine){
                Compilable compiler = (Compilable) this.engine;
                compiled = compiler.compile(sourceCode);
            }
        }

        private void registerValidationInfo(Bindings bindings) {
            Map<String, Object> validation = (Map<String, Object>) bindings.get("validation");
            if (validation == null) {
                return;
            }
            this.validator = Validator.from(validation);
        }

        public ValidationResult validate(Object... args){
            return validator.validate(args);
        }

        public R evaluate(Timings.Timing timing,
                          Map<String, Object> variables,
                          Object event,
                          Object... args) throws Exception {
            Timings.Timing time = timing.getTiming(timingsGroup).getTiming(functionName);
            time.setDisplayName(indentifier + functionName);

            final ScriptContext scriptContext = new SimpleScriptContext();
            final Bindings bindings = engine.createBindings();

            scriptContext.setBindings(bindings, ScriptContext.ENGINE_SCOPE);
            scriptContext.setBindings(engine.getBindings(ScriptContext.GLOBAL_SCOPE),
                    ScriptContext.GLOBAL_SCOPE);

            bindings.put("event", event);
            for (Map.Entry<String, Object> entry : variables.entrySet()) {
                String key = entry.getKey();
                Object value = entry.getValue();
                bindings.put(key, value);
            }

            try (Timings.Timing t = time.getTiming("JS <eval>").begin()){
                compiled.eval(scriptContext);
            } catch (ScriptException e2) {
                e2.printStackTrace();
            }

            if (firstRun) {
                registerValidationInfo(bindings);
                firstRun = false;
            }

            if (validator != null) {
                ValidationResult result = validator.validate(args);
                int overload = result.getOverload();
                if (overload == -1) {
                    throw new ValidationException(result.getError());
                }
                bindings.put("overload", overload);
            }

            Object jsObject = bindings.get(functionName);
            if (jsObject == null)
                throw new Exception(functionName + ".js does not have 'function " + functionName + "()'.");

            Callable<R> call = () -> {
                Object argObj = args;
                Object result = null;

                try (Timings.Timing t = time.begin(true)) {
                    engine.setContext(scriptContext);
                    result = ((Invocable) engine).invokeFunction(functionName, argObj);
                }

                return (R) result;
            };

=======
>>>>>>> e9c01d88
            if (TriggerReactorCore.getInstance().isServerThread()) {
                R result = null;

                try {
                    result = call.call();
                } catch (Exception e1) {
                    e1.printStackTrace();
                    throw new Exception(indentifier + functionName + " encountered error.", e1);
                }
                return result;
            } else {
                Future<R> future = SynchronizableTask.runSyncTaskForFuture(call);
                if (future == null) {
                    //probably server is shutting down
                    if (!TriggerReactorCore.getInstance().isEnabled()) {
                        return call.call();
                    } else {
                        throw new Exception(indentifier + functionName + " couldn't be finished. The server returned null Future.");
                    }
                } else {
                    R result = null;
                    try {
                        result = future.get(5, TimeUnit.SECONDS);
                    } catch (InterruptedException | ExecutionException e1) {
                        throw new Exception(indentifier + functionName + " encountered error.", e1);
                    } catch (TimeoutException e1) {
                        throw new Exception(indentifier + functionName + " was stopped. It took longer than 5 seconds to process. Is the server lagging?", e1);
                    }
                    return result;
                }
            }
        }
<<<<<<< HEAD

        protected static String readSourceCode(InputStream file) throws IOException {
            StringBuilder builder = new StringBuilder();
            InputStreamReader reader = new InputStreamReader(file);
            int read = -1;
            while ((read = reader.read()) != -1)
                builder.append((char) read);
            reader.close();
            return builder.toString();
        }
=======
>>>>>>> e9c01d88
    }
}<|MERGE_RESOLUTION|>--- conflicted
+++ resolved
@@ -17,10 +17,6 @@
 package io.github.wysohn.triggerreactor.core.manager;
 
 import io.github.wysohn.triggerreactor.core.main.TriggerReactorCore;
-<<<<<<< HEAD
-import io.github.wysohn.triggerreactor.core.manager.trigger.share.api.AbstractAPISupport;
-=======
->>>>>>> e9c01d88
 import io.github.wysohn.triggerreactor.core.script.interpreter.SynchronizableTask;
 import io.github.wysohn.triggerreactor.core.script.validation.ValidationException;
 import io.github.wysohn.triggerreactor.core.script.validation.ValidationResult;
@@ -32,16 +28,6 @@
 import java.io.InputStream;
 import java.io.InputStreamReader;
 import java.util.Map;
-<<<<<<< HEAD
-import java.util.Map.Entry;
-import java.util.concurrent.*;
-import java.util.function.BiFunction;
-import java.util.function.Function;
-
-public abstract class AbstractJavascriptBasedManager extends Manager implements IScriptEngineInitializer {
-    protected static final ScriptEngineManager sem = new ScriptEngineManager();
-    public static AbstractJavascriptBasedManager instance;
-=======
 import java.util.concurrent.*;
 
 public abstract class AbstractJavascriptBasedManager extends Manager {
@@ -81,7 +67,6 @@
         private CompiledScript compiled = null;
         private boolean firstRun = true;
         private Validator validator = null;
->>>>>>> e9c01d88
 
         public Evaluable(String indentifier, String timingsGroup, String functionName, String sourceCode,
                          ScriptEngine engine) throws ScriptException {
@@ -177,105 +162,6 @@
                 return (R) result;
             };
 
-<<<<<<< HEAD
-    protected static abstract class Evaluable<R>{
-        private final String indentifier;
-        private final String timingsGroup;
-        private final String functionName;
-        private final String sourceCode;
-
-        private final ScriptEngine engine;
-
-        private CompiledScript compiled = null;
-        private boolean firstRun = true;
-        private Validator validator = null;
-
-        public Evaluable(String indentifier, String timingsGroup, String functionName, String sourceCode,
-                         ScriptEngine engine) throws ScriptException {
-            this.indentifier = indentifier;
-            this.timingsGroup = timingsGroup;
-            this.functionName = functionName;
-            this.sourceCode = sourceCode;
-
-            this.engine = engine;
-
-            synchronized (this.engine){
-                Compilable compiler = (Compilable) this.engine;
-                compiled = compiler.compile(sourceCode);
-            }
-        }
-
-        private void registerValidationInfo(Bindings bindings) {
-            Map<String, Object> validation = (Map<String, Object>) bindings.get("validation");
-            if (validation == null) {
-                return;
-            }
-            this.validator = Validator.from(validation);
-        }
-
-        public ValidationResult validate(Object... args){
-            return validator.validate(args);
-        }
-
-        public R evaluate(Timings.Timing timing,
-                          Map<String, Object> variables,
-                          Object event,
-                          Object... args) throws Exception {
-            Timings.Timing time = timing.getTiming(timingsGroup).getTiming(functionName);
-            time.setDisplayName(indentifier + functionName);
-
-            final ScriptContext scriptContext = new SimpleScriptContext();
-            final Bindings bindings = engine.createBindings();
-
-            scriptContext.setBindings(bindings, ScriptContext.ENGINE_SCOPE);
-            scriptContext.setBindings(engine.getBindings(ScriptContext.GLOBAL_SCOPE),
-                    ScriptContext.GLOBAL_SCOPE);
-
-            bindings.put("event", event);
-            for (Map.Entry<String, Object> entry : variables.entrySet()) {
-                String key = entry.getKey();
-                Object value = entry.getValue();
-                bindings.put(key, value);
-            }
-
-            try (Timings.Timing t = time.getTiming("JS <eval>").begin()){
-                compiled.eval(scriptContext);
-            } catch (ScriptException e2) {
-                e2.printStackTrace();
-            }
-
-            if (firstRun) {
-                registerValidationInfo(bindings);
-                firstRun = false;
-            }
-
-            if (validator != null) {
-                ValidationResult result = validator.validate(args);
-                int overload = result.getOverload();
-                if (overload == -1) {
-                    throw new ValidationException(result.getError());
-                }
-                bindings.put("overload", overload);
-            }
-
-            Object jsObject = bindings.get(functionName);
-            if (jsObject == null)
-                throw new Exception(functionName + ".js does not have 'function " + functionName + "()'.");
-
-            Callable<R> call = () -> {
-                Object argObj = args;
-                Object result = null;
-
-                try (Timings.Timing t = time.begin(true)) {
-                    engine.setContext(scriptContext);
-                    result = ((Invocable) engine).invokeFunction(functionName, argObj);
-                }
-
-                return (R) result;
-            };
-
-=======
->>>>>>> e9c01d88
             if (TriggerReactorCore.getInstance().isServerThread()) {
                 R result = null;
 
@@ -308,18 +194,5 @@
                 }
             }
         }
-<<<<<<< HEAD
-
-        protected static String readSourceCode(InputStream file) throws IOException {
-            StringBuilder builder = new StringBuilder();
-            InputStreamReader reader = new InputStreamReader(file);
-            int read = -1;
-            while ((read = reader.read()) != -1)
-                builder.append((char) read);
-            reader.close();
-            return builder.toString();
-        }
-=======
->>>>>>> e9c01d88
     }
 }