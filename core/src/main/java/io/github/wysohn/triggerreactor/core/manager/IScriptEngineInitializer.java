package io.github.wysohn.triggerreactor.core.manager;

import io.github.wysohn.triggerreactor.tools.ReflectionUtil;

import javax.script.ScriptContext;
import javax.script.ScriptEngine;
import javax.script.ScriptEngineManager;
import javax.script.ScriptException;
import java.util.function.Function;

public interface IScriptEngineInitializer {
    /**
     * Initializes pre-defined functions and variables for Executors.
     *
     * @throws ScriptException
     */
    default void initScriptEngine(ScriptEngineManager sem) throws ScriptException {
        sem.put("Char", new Function<String, Character>() {
            @Override
            public Character apply(String t) {
                return t.charAt(0);
            }
        });

        registerClass(sem, ReflectionUtil.class);
    }

    static void registerClass(ScriptEngineManager sem, Class<?> clazz) throws ScriptException {
        registerClass(sem, clazz.getSimpleName(), clazz);
    }

    static void registerClass(ScriptEngineManager sem, String name, Class<?> clazz) throws ScriptException {
        ScriptEngine engine = getNashornEngine(sem);
        Object value = engine.eval("Java.type('" + clazz.getName() + "');");
        sem.put(name, value);
    }

    @SuppressWarnings("removal")
    static ScriptEngine getNashornEngine(ScriptEngineManager sem) {
<<<<<<< HEAD
        ScriptEngine engine = sem.getEngineByName("custom-nashorn");
        if (engine == null) {
            sem.registerEngineName("custom-nashorn", new ScriptEngineFactoryAdapter());
            engine = sem.getEngineByName("custom-nashorn");
        }
        return engine;
=======
        ScriptEngine scriptEngine = JSEngineProvider.getScriptEngine();
        scriptEngine.setBindings(sem.getBindings(), ScriptContext.GLOBAL_SCOPE);
        return scriptEngine;
>>>>>>> 287e10e0
    }
}<|MERGE_RESOLUTION|>--- conflicted
+++ resolved
@@ -35,19 +35,9 @@
         sem.put(name, value);
     }
 
-    @SuppressWarnings("removal")
     static ScriptEngine getNashornEngine(ScriptEngineManager sem) {
-<<<<<<< HEAD
-        ScriptEngine engine = sem.getEngineByName("custom-nashorn");
-        if (engine == null) {
-            sem.registerEngineName("custom-nashorn", new ScriptEngineFactoryAdapter());
-            engine = sem.getEngineByName("custom-nashorn");
-        }
-        return engine;
-=======
         ScriptEngine scriptEngine = JSEngineProvider.getScriptEngine();
         scriptEngine.setBindings(sem.getBindings(), ScriptContext.GLOBAL_SCOPE);
         return scriptEngine;
->>>>>>> 287e10e0
     }
 }