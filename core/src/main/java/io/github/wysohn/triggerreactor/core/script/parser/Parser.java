/*******************************************************************************
 *     Copyright (C) 2017, 2018 wysohn
 *
 *     This program is free software: you can redistribute it and/or modify
 *     it under the terms of the GNU General Public License as published by
 *     the Free Software Foundation, either version 3 of the License, or
 *     (at your option) any later version.
 *
 *     This program is distributed in the hope that it will be useful,
 *     but WITHOUT ANY WARRANTY; without even the implied warranty of
 *     MERCHANTABILITY or FITNESS FOR A PARTICULAR PURPOSE.  See the
 *     GNU General Public License for more details.
 *
 *     You should have received a copy of the GNU General Public License
 *     along with this program.  If not, see <http://www.gnu.org/licenses/>.
 *******************************************************************************/
package io.github.wysohn.triggerreactor.core.script.parser;

import io.github.wysohn.triggerreactor.core.script.Token;
import io.github.wysohn.triggerreactor.core.script.Token.Type;
import io.github.wysohn.triggerreactor.core.script.lexer.Lexer;
import io.github.wysohn.triggerreactor.core.script.lexer.LexerException;
import io.github.wysohn.triggerreactor.core.script.warning.DeprecationWarning;
import io.github.wysohn.triggerreactor.core.script.warning.Warning;

import java.io.IOException;
import java.util.*;

public class Parser {
    private static final List<DeprecationSupervisor> deprecationSupervisors = new ArrayList<>();
    public static void addDeprecationSupervisor(DeprecationSupervisor ds){
        deprecationSupervisors.add(ds);
    }

    final Lexer lexer;

    private boolean showWarnings;
    private List<Warning> warnings = new ArrayList<Warning>();

    private Token token;

    public Parser(Lexer lexer) throws IOException, LexerException, ParserException {
        this.lexer = lexer;

        nextToken();
    }

    private void nextToken() throws IOException, ParserException {
        try {
            token = lexer.getToken();

            if (showWarnings && token != null) {
                int row = lexer.getRow();

                Type type = token.type;
                String value = String.valueOf(token.value);

                if (type == null || value == null)
                    return;

                if (deprecationSupervisors.stream()
                        .anyMatch(deprecationSupervisor -> deprecationSupervisor.isDeprecated(type, value))) {
                    this.warnings.add(new DeprecationWarning(row, value, lexer.getScriptLines()[row - 1]));
                }
            }
        } catch (LexerException lex) {
            ParserException pex = new ParserException("Error occured while processing a token after " + token);
            pex.initCause(lex);
            throw pex;
        }
    }

    private void skipEndLines() throws IOException, LexerException, ParserException {
        while (token != null && token.type == Type.ENDL)
            nextToken();
    }

    public Node parse(boolean showWarnings) throws IOException, LexerException, ParserException {
    	this.showWarnings = showWarnings;
    	lexer.setWarnings(showWarnings);
    	
        Node root = new Node(new Token(Type.ROOT, "<ROOT>", -1, -1));
        Node statement = null;
        while ((statement = parseStatement()) != null)
            root.getChildren().add(statement);
        
        List<Warning> lexWarnings = lexer.getWarnings();
        if (lexWarnings != null) {
        	this.warnings.addAll(lexWarnings);
        }
        
        return root;
    }
    
    public Node parse() throws IOException, LexerException, ParserException {
    	return parse(false);
    }

    private Node parseStatement() throws ParserException, IOException, LexerException {
        skipEndLines();
        if (token != null) {
            if (token.type == Type.IMPORT) {
                Node node = new Node(token);
                nextToken();
                return node;
            } else if ("IF".equals(token.value)) {
                Token ifToken = token;
                nextToken();
                return parseIf(ifToken);
            } else if ("ELSEIF".equals(token.value)) {
                Node node = new Node(token);
                nextToken();
                return node;
            } else if ("ELSE".equals(token.value)) {
                Node node = new Node(token);
                nextToken();
                return node;
            } else if ("ENDIF".equals(token.value)) {
                Node node = new Node(token);
                nextToken();
                return node;
            } else if ("WHILE".equals(token.value)) {
                Node whileNode = new Node(token);
                nextToken();

                Node condition = parseComparison();
                if (condition == null)
                    throw new ParserException("Could not find condition for WHILE statement! " + whileNode.getToken());
                whileNode.getChildren().add(condition);

                Node body = new Node(new Token(Type.BODY, "<BODY>"));
                Node codes = null;
                while ((codes = parseStatement()) != null && !"ENDWHILE".equals(codes.getToken().value)) {
                    body.getChildren().add(codes);
                }
                if (codes == null)
                    throw new ParserException("Could not find ENDWHILE statement! " + whileNode.getToken());
                whileNode.getChildren().add(body);

                return whileNode;
            } else if ("ENDWHILE".equals(token.value)) {
                Node endWhileNode = new Node(token);
                nextToken();
                return endWhileNode;
            } else if ("FOR".equals(token.value)) {
                Node forNode = new Node(token);
                nextToken();

                Node varName = parseId();
                if (varName == null)
                    throw new ParserException("Could not find variable name for FOR statement! " + forNode.getToken());
                forNode.getChildren().add(varName);

                if (!"=".equals(token.value))
                    throw new ParserException("Expected '=' but found " + token);
                nextToken();

                Node iteration = new Node(new Token(Type.ITERATOR, "<ITERATOR>"));
                forNode.getChildren().add(iteration);
                Node first = parseExpression();
                if (first == null)
                    throw new ParserException("Could not find initial value for FOR statement! " + forNode.getToken());
                iteration.getChildren().add(first);

                if (":".equals(token.value)) {
                    nextToken();
                    Node second = parseExpression();
                    if (second == null)
                        throw new ParserException("Could not find max limit for FOR statement! " + forNode.getToken());
                    iteration.getChildren().add(second);
                }

                Node body = new Node(new Token(Type.BODY, "<BODY>"));
                Node codes = null;
                while ((codes = parseStatement()) != null && !"ENDFOR".equals(codes.getToken().value)) {
                    body.getChildren().add(codes);
                }
                if (codes == null)
                    throw new ParserException("Could not find ENDFOR statement! " + forNode.getToken());

                forNode.getChildren().add(body);

                return forNode;
            } else if ("ENDFOR".equals(token.value)) {
                Node endForNode = new Node(token);
                nextToken();
                return endForNode;
            } else if ("SYNC".equals(token.value)) {
                Node node = new Node(new Token(Type.SYNC, "<SYNC>", token));
                nextToken();

                Node codes = null;
                while ((codes = parseStatement()) != null && !"ENDSYNC".equals(codes.getToken().value)) {
                    node.getChildren().add(codes);
                }

                if (codes == null)
                    throw new ParserException("Could not find ENDSYNC. Did you forget to put one?");

                return node;
            } else if ("ENDSYNC".equals(token.value)) {
                Node node = new Node(token);
                nextToken();
                return node;
            } else if ("ASYNC".equals(token.value)) {
                Node node = new Node(new Token(Type.ASYNC, "<ASYNC>", token));
                nextToken();

                Node codes = null;
                while ((codes = parseStatement()) != null && !"ENDASYNC".equals(codes.getToken().value)) {
                    node.getChildren().add(codes);
                }

                if (codes == null)
                    throw new ParserException("Could not find ENDASYNC. Did you forget to put one?");

                return node;
            } else if ("ENDASYNC".equals(token.value)) {
                Node node = new Node(token);
                nextToken();
                return node;
            } else if (token.type == Type.ID) {
                if (((String) token.value).charAt(0) == '#') {
                    int row = token.row;
                    int col = token.col;

                    String command = ((String) token.value).substring(1);
                    StringBuilder builder = new StringBuilder(command);
                    nextToken();

                    while (token != null && ":".equals(token.value)) {
                        nextToken();

                        builder.append(":" + token.value);
                        nextToken();
                    }

                    Node commandNode = new Node(new Token(Type.EXECUTOR, builder.toString(), row, col));

                    List<Node> args = new ArrayList<>();
                    if (token != null && token.type != Type.ENDL) {
                        do {
                            Node node = parseLogic();
                            if (node != null)
                                args.add(node);

                            if (token != null && ",".equals(token.value))
                                nextToken();
                        } while ((token != null && token.type != Type.ENDL));
                    }
                    commandNode.getChildren().addAll(args);
                    nextToken();

                    return commandNode;
                } else {
                    Node left = parseFactor();
                    if (left == null)
                        throw new ParserException("Expected an Id but found nothing. Is the code complete?");

                    if (token == null || token.type == Type.ENDL)
                        return left;

                    if (!"=".equals(token.value))
                        throw new ParserException("Expected '=' after id [" + left.getToken() + "] but found " + token);
                    Node assign = new Node(new Token(Type.OPERATOR, "=", token.row, token.col));
                    nextToken();

                    Node right = parseLogic();
                    if (right == null)
                        throw new ParserException("Expected an assignable value on the right of " + token + ", but found nothing.");

                    assign.getChildren().add(left);
                    assign.getChildren().add(right);

                    if (token != null && token.type != Type.ENDL)
                        throw new ParserException("Expected end of line but found " + token);
                    nextToken();

                    return assign;
                }
            } else if (token.type == Type.OPERATOR && "{".equals(token.value)) {
                Token temp = token;
                nextToken();

                Node left;
                if (token.type == Type.OPERATOR && "?".equals(token.value)) {
                    nextToken();
                    left = new Node(new Token(Type.GID_TEMP, "<GVAR_TEMP>", temp));
                } else {
                    left = new Node(new Token(Type.GID, "<GVAR>", temp));
                }
                Node keyString = parseLogic();

                left.getChildren().add(keyString);

                if (token == null || token.type != Type.OPERATOR || !"}".equals(token.value)) {
                    throw new ParserException("Expected '}' but found " + token);
                }
                nextToken();
                ///////////////////////////////////////////////////////////////

                if (!"=".equals(token.value))
                    throw new ParserException("Expected '=' after id [" + left.getToken().value + "] but found " + token);
                Node assign = new Node(new Token(Type.OPERATOR, "=", token.row, token.col));
                nextToken();

                Node right = parseLogic();
                if (right == null)
                    throw new ParserException("Expected logic but found nothing " + token);

                assign.getChildren().add(left);
                assign.getChildren().add(right);

                if (token != null && token.type != Type.ENDL)
                    throw new ParserException("Expected end of line but found " + token);
                nextToken();

                return assign;
            } else {
                throw new ParserException("Unexpected token " + token);
            }
        } else {
            return null;
        }
    }

    private Node parseIf(Token ifToken) throws IOException, LexerException, ParserException {
        Node ifNode = new Node(ifToken);

        //condition
        Node condition = parseLogic();
        if (condition == null)
            throw new ParserException("Could not find condition for IF statement! " + ifNode.getToken());
        ifNode.getChildren().add(condition);

        //if body
        Node trueBody = new Node(new Token(Type.BODY, "<BODY>"));

        Node codes = null;
        while (token != null
                && (codes = parseStatement()) != null
                && !"ENDIF".equals(codes.getToken().value)
                && !"ELSE".equals(codes.getToken().value)
                && !"ELSEIF".equals(codes.getToken().value)) {
            trueBody.getChildren().add(codes);
        }
        ifNode.getChildren().add(trueBody);

        if (codes == null) {
            throw new ParserException("Could not find ENDIF statement! " + ifNode.getToken());
        } else if ("ELSEIF".equals(codes.getToken().value)) {//elseif body
            Node falseBody = new Node(new Token(Type.BODY, "<BODY>"));
            falseBody.getChildren().add(parseIf(codes.getToken()));
            ifNode.getChildren().add(falseBody);
        } else if ("ELSE".equals(codes.getToken().value)) { //else body
            Node falseBody = new Node(new Token(Type.BODY, "<BODY>"));
            nextToken();

            while (token != null
                    && (codes = parseStatement()) != null
                    && !"ENDIF".equals(codes.getToken().value)) {
                falseBody.getChildren().add(codes);
            }

            if (!"ENDIF".equals(codes.getToken().value))
                throw new ParserException("Could not find ENDIF statement! " + ifNode.getToken());
            nextToken(); // consume ENDLINE

            ifNode.getChildren().add(falseBody);
        } else {
            if (!"ENDIF".equals(codes.getToken().value))
                throw new ParserException("Could not find ENDIF statement! " + ifNode.getToken());
            nextToken(); //consume ENDLINE
        }

        //return
        return ifNode;
    }

/*
    private Node parseAssignment() throws IOException, LexerException, ParserException{
        Node id = parseFactor();
        if(id == null)
            throw new ParserException("Expected Id but found nothing. Token: "+token);

        Node parent = parseAssignmentAndId(id);
        if(parent != null){
            return parent;
        } else {
            return id;
        }
    }

    private Node parseAssignmentAndId(Node left) throws IOException, LexerException, ParserException{
        if(token != null && "=".equals(token.value)){
            Node node = new Node(new Token(Type.ASSIGNMENT, token.value));
            nextToken();

            node.getChildren().add(left);

            Node logic = parseLogic();
            if(logic != null){
                node.getChildren().add(logic);
            }else{
                throw new ParserException("Expected a logic after ["+node.getToken().value+"] but found ["+token+"] ! "+token);
            }

            Node assignmentAndLogic = parseAssignmentAndId(node);
            if(assignmentAndLogic != null){
                return assignmentAndLogic;
            }else{
                return node;
            }
        }else{
            throw new ParserException("Unexpected token "+token);
        }
    }*/

    private Node parseLogic() throws IOException, LexerException, ParserException {
        Node comparison = parseComparison();

        Node parent = parseLogicAndComparison(comparison);
        if (parent != null) {
            if (parent.getChildren().size() != 2)
                throw new ParserException("Operator " + parent.getToken() + " requires boolean on the left and right of it. " + token);

            return parent;
        } else {
            return comparison;
        }
    }

    private Node parseLogicAndComparison(Node left) throws IOException, LexerException, ParserException {
        if (token != null && token.type == Type.OPERATOR_L
                && ("||".equals(token.value) || "&&".equals(token.value))) {
            Node node = new Node(token);
            nextToken();

            //insert left expression(or term+expression)
            node.getChildren().add(left);

            Node comparison = parseComparison();
            if (comparison != null) {
                //insert right comparison
                node.getChildren().add(comparison);
            } else {
                throw new ParserException("Expected a comparison after [" + node.getToken().value + "] but found [" + token + "] ! " + token);
            }

            Node logicAndComparison = parseLogicAndComparison(node);
            if (logicAndComparison != null) {
                return logicAndComparison;
            } else {
                return node;
            }
        } else {
            return null;
        }
    }

    private Node parseComparison() throws IOException, LexerException, ParserException {
        Node expression = parseExpression();

        if (token != null
                && (
                (token.type == Type.OPERATOR_L && ("<".equals(token.value) || "<=".equals(token.value)
                        || ">".equals(token.value) || ">=".equals(token.value)
                        || "==".equals(token.value) || "!=".equals(token.value))
                ) || "IS".equals(token.value))
        ) {
            Node node = new Node(token);
            nextToken();

            node.getChildren().add(expression);

            Node right = parseExpression();
            if (right == null)
                throw new ParserException("Tried to parse expression after '" + token + "' but failed! " + token);
            else {
                node.getChildren().add(right);
                if (node.getChildren().size() != 2)
                    throw new ParserException("Comparison " + node.getToken() + " requires number or variable on the left and right of it. " + token);

                return node;
            }
        } else {
            return expression;
        }
    }

    private Node parseExpression() throws IOException, LexerException, ParserException {
        Node term = parseTerm();

        Node parent = parseTermAndExpression(term);
        if (parent != null) {
            if (parent.getChildren().size() != 2)
                throw new ParserException("Operator " + parent.getToken() + " requires number or variable on the left and right of it. " + token);

            return parent;
        } else {
            return term;
        }
    }

    private Node parseTermAndExpression(Node left) throws IOException, LexerException, ParserException {
        if (token != null && token.type == Type.OPERATOR_A
                && ("+".equals(token.value) || "-".equals(token.value))) {
            if ("-".equals(token.value) && left != null //for negative sign only
                    && (!"*".equals(left.getToken().value)
                    && !"/".equals(left.getToken().value)
                    && !"%".equals(left.getToken().value)
                    && !"+".equals(left.getToken().value)
                    && !"-".equals(left.getToken().value)
                    && !".".equals(left.getToken().value)

                    && left.getToken().type != Type.PLACEHOLDER
                    && left.getToken().type != Type.ID
                    && left.getToken().type != Type.GID
                    && left.getToken().type != Type.INTEGER
                    && left.getToken().type != Type.DECIMAL

                    && left.getToken().type != Type.UNARYMINUS
            )
            ) {
                //if left node is NOT possible candidate of expression, it can be an unary minus. Just skip to factor
                return parseFactor();
            }

            Node node = new Node(token);
            nextToken();

            //insert left expression(or term+expression)
            node.getChildren().add(left);

            Node term = parseTerm();
            if (term != null) {
                //insert right term
                node.getChildren().add(term);
            } else {
                throw new ParserException("Expected a term after [" + node.getToken().value + "] but found [" + token + "] ! " + token);
            }

            Node termAndexpression = parseTermAndExpression(node);
            if (termAndexpression != null) {
                return termAndexpression;
            } else {
                return node;
            }
        } else {
            return null;
        }
    }

    private Node parseTerm() throws IOException, LexerException, ParserException {
        Node factor = parseFactor();

        Node parent = parseFactorAndTerm(factor);
        if (parent != null) {
            if (parent.getChildren().size() != 2)
                throw new ParserException("Operator " + parent.getToken() + " requires number or variable on the left and right of it. " + token);

            return parent;
        } else {
            return factor;
        }
    }

    private Node parseFactorAndTerm(Node left) throws IOException, LexerException, ParserException {
        if (token != null && token.type == Type.OPERATOR_A
                && ("*".equals(token.value) || "/".equals(token.value) || "%".equals(token.value))) {
            Node node = new Node(token);
            nextToken();

            node.getChildren().add(left);

            Node factor = parseFactor();
            if (factor != null) {
                node.getChildren().add(factor);
            } else {
                throw new ParserException("Expected a factor after [" + node.getToken().value + "] but found [" + token + "] ! " + token);
            }

            Node factorAndTerm = parseFactorAndTerm(node);
            if (factorAndTerm != null) {
                return factorAndTerm;
            } else {
                return node;
            }
        } else {
            return null;
        }
    }

    private Node parseFactor() throws IOException, LexerException, ParserException {
        if (token == null)
            return null;

        if ("true".equals(token.value) || "false".equals(token.value)) {
            Node node = new Node(new Token(Type.BOOLEAN, token.value, token.row, token.col));
            nextToken();
            return node;
        }

        if ("null".equals(token.value)) {
            Node node = new Node(new Token(Type.NULLVALUE, (Object) null, token.row, token.col));
            nextToken();
            return node;
        }

        if ("$".equals(token.value)) {
            nextToken();
            if (token.type != Type.ID)
                throw new ParserException("Expected to find name of placeholder after $, but found " + token);

            //probably has to be string at this point.
            String placeholderName = (String) token.value;
            Node node = new Node(new Token(Type.PLACEHOLDER, placeholderName, token.row, token.col));
            nextToken();

            while (token != null && ":".equals(token.value)) {
                nextToken();
                node.getChildren().add(parseFactor());
            }

            return node;
        }

        Node idNode = parseId();
        if (idNode != null) {
            return idNode;
        }

        if (token.type == Type.OPERATOR && "{".equals(token.value)) {
            nextToken();

            Node gvarNode = null;
            if (token.type == Type.OPERATOR && "?".equals(token.value)) {
                nextToken();
                gvarNode = new Node(new Token(Type.GID_TEMP, "<GVAR_TEMP>"));
            } else {
                gvarNode = new Node(new Token(Type.GID, "<GVAR>"));
            }
            Node keyString = parseLogic();

            gvarNode.getChildren().add(keyString);

            if (token == null || token.type != Type.OPERATOR || !"}".equals(token.value)) {
                throw new ParserException("Expected '}' but found " + token);
            }
            nextToken();

            return gvarNode;
        }

        if (token.type == Type.OPERATOR && "(".equals(token.value)) {
            nextToken();

            Node expression = parseLogic();

            if (token == null || token.type != Type.OPERATOR || !")".equals(token.value)) {
                throw new ParserException("Expected ')' but found " + token);
            }
            nextToken();

            return expression;
        }

        //do not process command as an Id
        if (token.type == Type.ID
                && ((String) token.value).charAt(0) == '#') {
            return null;
        }

        if (token.type.isLiteral()) {
            Node node = new Node(token);
            nextToken();
            return node;
        }

        //unary minus
        if (token.type == Type.OPERATOR_A && "-".equals(token.value)) {
            nextToken();
            if (token.type != Type.INTEGER && token.type != Type.DECIMAL //number
                    && token.type != Type.ID //variable
                    && !"{".equals(token.value) //gvar
                    && !"$".equals(token.value) //placeholder
                    && !"(".equals(token.value) //factor
            )
                throw new ParserException("Only Number, Variable, or Placeholder are allowed for unary minus operation! " + token);

            Node node = new Node(new Token(Type.UNARYMINUS, "<UNARYMINUS>", token.row, token.col));
            node.getChildren().add(parseFactor());

            return node;
        }

        //negation
        if (token.type == Type.OPERATOR_L && "!".equals(token.value)) {
            Node node = new Node(token);
            nextToken();

            Node child = parseFactor();
            node.getChildren().add(child);

            return node;
        }

        throw new ParserException("Unexpected token " + token);
    }

    private Node parseId() throws IOException, LexerException, ParserException {
        if (token.type == Type.ID) {
            Deque<Node> deque = new LinkedList<>();

            Token idToken;
            do {
                if (".".equals(token.value))
                    nextToken();

                idToken = token;
                nextToken();

                //id[i]
                if (token != null && token.type == Type.OPERATOR && token.value.equals("[")) { // array access                                                                                   // access
                    nextToken();

                    Node index = parseExpression();
                    Node arrAccess = new Node(new Token(Type.ARRAYACCESS, "<Array Access>", idToken));

                    if (token == null || !"]".equals(token.value))
                        throw new ParserException("Expected ']' but found " + token);
                    nextToken();

                    arrAccess.getChildren().add(new Node(idToken));
                    arrAccess.getChildren().add(index);

                    deque.addLast(arrAccess);
                }
                //id(args)
                else if (token != null && "(".equals(token.value)) {//fuction call
                    nextToken();
                    Node call = new Node(new Token(Type.CALL, idToken.value, idToken));

                    if (token != null && ")".equals(token.value)) {
                        deque.addLast(call);
                        nextToken();
                    } else {
                        call.getChildren().add(parseLogic());
                        while (token != null && ",".equals(token.value)) {
                            nextToken();
                            call.getChildren().add(parseLogic());
                        }

                        if (token == null || !")".equals(token.value))
                            throw new ParserException("Extected ')' but end of stream is reached. " + token);
                        nextToken();

                        deque.addLast(call);
                    }

                    //id(args)[i]
                    if (token != null && token.type == Type.OPERATOR && token.value.equals("[")) { // array access                                                                                   // access
                        nextToken();

                        Node index = parseExpression();
                        Node arrAccess = new Node(new Token(Type.ARRAYACCESS, "<Array Access>", idToken));

                        if (token == null || !"]".equals(token.value))
                            throw new ParserException("Expected ']' but found " + token);
                        nextToken();

                        arrAccess.getChildren().add(index);

                        deque.addLast(arrAccess);
                    }
                }
                //id
                else {
                    if (idToken.type != Type.ID)
                        throw new ParserException("Expected an ID but found " + idToken);
                    deque.addLast(new Node(idToken));
                }
            } while (token != null && ".".equals(token.value));

            if (deque.peekFirst().getToken().type != Type.THIS) {
                deque.push(new Node(new Token(Type.THIS, "<This>", deque.peekFirst().getToken())));
            }

            return parseId(deque);
        } else {
            return null;
        }
    }

    private Node parseId(Deque<Node> deque) {
        Stack<Node> stack = new Stack<>();
        stack.push(deque.pop());

        while (!deque.isEmpty()) {
            Node left = stack.pop();
            Node right = deque.pop();
            Node node = new Node(new Token(Type.OPERATOR, ".", left.getToken()));
            node.getChildren().add(left);
            node.getChildren().add(right);

            stack.push(node);
        }

        return stack.pop();
    }
    
    public List<Warning> getWarnings() {
    	return warnings;
    }

<<<<<<< HEAD
//    public static void main(String[] ar) throws IOException, LexerException, ParserException {
//        Charset charset = Charset.forName("UTF-8");
///*        String text = ""
//                + "X = 5\n"
//                + "str = \"abc\"\n"
//                + "WHILE 1 > 0\n"
//                + "    str = str + X\n"
//                + "    IF player.in.health > 2 && player.in.health > 0\n"
//                + "        #MESSAGE 3*4\n"
//                + "    ELSE\n"
//                + "        #MESSAGE str\n"
//                + "    ENDIF\n"
//                + "    #MESSAGE player.getTest().in.getHealth()\n"
//                + "    player.getTest().in.health = player.getTest().in.getHealth() + 1.2\n"
//                + "    #MESSAGE player.in.hasPermission(\"t\")\n"
//                + "    X = X - 1\n"
//                + "    IF X < 0\n"
//                + "        #STOP\n"
//                + "    ENDIF\n"
//                + "    #WAIT 1\n"
//                + "ENDWHILE";*/
///*        String text = ""
//                + "rand = common.random(3)\n"
//                + "IF rand == 0\n"
//                + "#MESSAGE 0\n"
//                + "ENDIF\n"
//                + "IF rand == 1\n"
//                + "#MESSAGE 1\n"
//                + "ENDIF\n"
//                + "IF rand == 2\n"
//                + "#MESSAGE 2\n"
//                + "ENDIF";*/
//        //String text = "#MESSAGE /mw goto ETC";
//        //String text = "#MESSAGE args[0]";
///*        String text = ""
//                + "FOR i = 0:10\n"
//                + "    #TEST:MESSAGE \"test i=\"+i..i\n"
//                + "ENDFOR\n";*/
///*        String text = "x = 4.0;"
//                + "#TEST1 -1;"
//                + "#TEST2 -2.0;"
//                + "#TEST3 -$test3;"
//                + "#TEST4 -x;";*/
//        String text = ""
//                + "IF args.length == 1 && $haspermission: \"lenz.perms\"\n" +
//                "    IF args[0] == \"초기화\"\n" +
//                "        IF {$playername+\".kit\"} != true\n" +
//                "            #MESSAGE \"&f[ &c! &f] &c이미 지급횟수가 초기화 된 상태입니다!\"\n" +
//                "            #STOP\n" +
//                "        ELSEIF {$playername+\".kit\"}\n" +
//                "            {$playername+\".kit\"} = null\n" +
//                "            #MESSAGE \"&f[ &c! &f] :: 기본킷 지급횟수가 초기화되었습니다.\"\n" +
//                "        ELSEIF $haspermission: \"lenz.perms\" == false\n" +
//                "            #MESSAGE \"&f[ &c! &f] :: &c당신의 이 명령어에 대한 권한이 없습니다.\"\n" +
//                "            #STOP\n" +
//                "        ENDIF\n" +
//                "    ENDIF\n" +
//                "ENDIF";
//        System.out.println("original: \n" + text);
//
//        Lexer lexer = new Lexer(text, charset);
//        Parser parser = new Parser(lexer);
//
//        Node root = parser.parse();
//        System.out.println(root.toString());
//
//        JFrame frame = new JFrame("Manual Nodes");
//        DefaultMutableTreeNode rootNode = new DefaultMutableTreeNode("Root");
//        setNode(rootNode, root);
//        JTree tree = new JTree(rootNode);
//        JScrollPane scrollPane = new JScrollPane(tree);
//        frame.getContentPane().add(scrollPane, BorderLayout.CENTER);
//        frame.setSize(300, 150);
//        frame.setVisible(true);
//        frame.setDefaultCloseOperation(JFrame.EXIT_ON_CLOSE);
//    }
//
//    private static void setNode(DefaultMutableTreeNode parent, Node node) {
//        if (node.getChildren().isEmpty()) {
//            parent.add(new DefaultMutableTreeNode(node.toString()));
//        } else {
//            DefaultMutableTreeNode holder = new DefaultMutableTreeNode(node.toString());
//            for (Node child : node.getChildren()) {
//                setNode(holder, child);
//                parent.add(holder);
//            }
//        }
//    }
=======
    public static void main(String[] ar) throws IOException, LexerException, ParserException {
        Charset charset = Charset.forName("UTF-8");
/*        String text = ""
                + "X = 5\n"
                + "str = \"abc\"\n"
                + "WHILE 1 > 0\n"
                + "    str = str + X\n"
                + "    IF player.in.health > 2 && player.in.health > 0\n"
                + "        #MESSAGE 3*4\n"
                + "    ELSE\n"
                + "        #MESSAGE str\n"
                + "    ENDIF\n"
                + "    #MESSAGE player.getTest().in.getHealth()\n"
                + "    player.getTest().in.health = player.getTest().in.getHealth() + 1.2\n"
                + "    #MESSAGE player.in.hasPermission(\"t\")\n"
                + "    X = X - 1\n"
                + "    IF X < 0\n"
                + "        #STOP\n"
                + "    ENDIF\n"
                + "    #WAIT 1\n"
                + "ENDWHILE";*/
/*        String text = ""
                + "rand = common.random(3)\n"
                + "IF rand == 0\n"
                + "#MESSAGE 0\n"
                + "ENDIF\n"
                + "IF rand == 1\n"
                + "#MESSAGE 1\n"
                + "ENDIF\n"
                + "IF rand == 2\n"
                + "#MESSAGE 2\n"
                + "ENDIF";*/
        //String text = "#MESSAGE /mw goto ETC";
        //String text = "#MESSAGE args[0]";
/*        String text = ""
                + "FOR i = 0:10\n"
                + "    #TEST:MESSAGE \"test i=\"+i..i\n"
                + "ENDFOR\n";*/
/*        String text = "x = 4.0;"
                + "#TEST1 -1;"
                + "#TEST2 -2.0;"
                + "#TEST3 -$test3;"
                + "#TEST4 -x;";*/
        String text = ""
                + "IF args.length == 1 && $haspermission: \"lenz.perms\"\n" +
                "    IF args[0] == \"option\"\n" +
                "        IF {$playername+\".kit\"} != true\n" +
                "            #MESSAGE \"&f[ &c! &f] &ctrue message!\"\n" +
                "            #STOP\n" +
                "        ELSEIF {$playername+\".kit\"}\n" +
                "            {$playername+\".kit\"} = null\n" +
                "            #MESSAGE \"&f[ &c! &f] :: null message.\"\n" +
                "        ELSEIF $haspermission: \"lenz.perms\" == false\n" +
                "            #MESSAGE \"&f[ &c! &f] :: &cfalse message.\"\n" +
                "            #STOP\n" +
                "        ENDIF\n" +
                "    ENDIF\n" +
                "ENDIF";
        System.out.println("original: \n" + text);

        Lexer lexer = new Lexer(text, charset);
        Parser parser = new Parser(lexer);

        Node root = parser.parse();
        System.out.println(root.toString());

        JFrame frame = new JFrame("Manual Nodes");
        DefaultMutableTreeNode rootNode = new DefaultMutableTreeNode("Root");
        setNode(rootNode, root);
        JTree tree = new JTree(rootNode);
        JScrollPane scrollPane = new JScrollPane(tree);
        frame.getContentPane().add(scrollPane, BorderLayout.CENTER);
        frame.setSize(300, 150);
        frame.setVisible(true);
        frame.setDefaultCloseOperation(JFrame.EXIT_ON_CLOSE);
    }

    private static void setNode(DefaultMutableTreeNode parent, Node node) {
        if (node.getChildren().isEmpty()) {
            parent.add(new DefaultMutableTreeNode(node.toString()));
        } else {
            DefaultMutableTreeNode holder = new DefaultMutableTreeNode(node.toString());
            for (Node child : node.getChildren()) {
                setNode(holder, child);
                parent.add(holder);
            }
        }
    }
>>>>>>> 871b77c1
}<|MERGE_RESOLUTION|>--- conflicted
+++ resolved
@@ -23,7 +23,12 @@
 import io.github.wysohn.triggerreactor.core.script.warning.DeprecationWarning;
 import io.github.wysohn.triggerreactor.core.script.warning.Warning;
 
+import javax.swing.*;
+import javax.swing.tree.DefaultMutableTreeNode;
+import java.awt.*;
 import java.io.IOException;
+import java.nio.charset.Charset;
+import java.util.List;
 import java.util.*;
 
 public class Parser {
@@ -808,101 +813,11 @@
 
         return stack.pop();
     }
-    
+
     public List<Warning> getWarnings() {
-    	return warnings;
-    }
-
-<<<<<<< HEAD
-//    public static void main(String[] ar) throws IOException, LexerException, ParserException {
-//        Charset charset = Charset.forName("UTF-8");
-///*        String text = ""
-//                + "X = 5\n"
-//                + "str = \"abc\"\n"
-//                + "WHILE 1 > 0\n"
-//                + "    str = str + X\n"
-//                + "    IF player.in.health > 2 && player.in.health > 0\n"
-//                + "        #MESSAGE 3*4\n"
-//                + "    ELSE\n"
-//                + "        #MESSAGE str\n"
-//                + "    ENDIF\n"
-//                + "    #MESSAGE player.getTest().in.getHealth()\n"
-//                + "    player.getTest().in.health = player.getTest().in.getHealth() + 1.2\n"
-//                + "    #MESSAGE player.in.hasPermission(\"t\")\n"
-//                + "    X = X - 1\n"
-//                + "    IF X < 0\n"
-//                + "        #STOP\n"
-//                + "    ENDIF\n"
-//                + "    #WAIT 1\n"
-//                + "ENDWHILE";*/
-///*        String text = ""
-//                + "rand = common.random(3)\n"
-//                + "IF rand == 0\n"
-//                + "#MESSAGE 0\n"
-//                + "ENDIF\n"
-//                + "IF rand == 1\n"
-//                + "#MESSAGE 1\n"
-//                + "ENDIF\n"
-//                + "IF rand == 2\n"
-//                + "#MESSAGE 2\n"
-//                + "ENDIF";*/
-//        //String text = "#MESSAGE /mw goto ETC";
-//        //String text = "#MESSAGE args[0]";
-///*        String text = ""
-//                + "FOR i = 0:10\n"
-//                + "    #TEST:MESSAGE \"test i=\"+i..i\n"
-//                + "ENDFOR\n";*/
-///*        String text = "x = 4.0;"
-//                + "#TEST1 -1;"
-//                + "#TEST2 -2.0;"
-//                + "#TEST3 -$test3;"
-//                + "#TEST4 -x;";*/
-//        String text = ""
-//                + "IF args.length == 1 && $haspermission: \"lenz.perms\"\n" +
-//                "    IF args[0] == \"초기화\"\n" +
-//                "        IF {$playername+\".kit\"} != true\n" +
-//                "            #MESSAGE \"&f[ &c! &f] &c이미 지급횟수가 초기화 된 상태입니다!\"\n" +
-//                "            #STOP\n" +
-//                "        ELSEIF {$playername+\".kit\"}\n" +
-//                "            {$playername+\".kit\"} = null\n" +
-//                "            #MESSAGE \"&f[ &c! &f] :: 기본킷 지급횟수가 초기화되었습니다.\"\n" +
-//                "        ELSEIF $haspermission: \"lenz.perms\" == false\n" +
-//                "            #MESSAGE \"&f[ &c! &f] :: &c당신의 이 명령어에 대한 권한이 없습니다.\"\n" +
-//                "            #STOP\n" +
-//                "        ENDIF\n" +
-//                "    ENDIF\n" +
-//                "ENDIF";
-//        System.out.println("original: \n" + text);
-//
-//        Lexer lexer = new Lexer(text, charset);
-//        Parser parser = new Parser(lexer);
-//
-//        Node root = parser.parse();
-//        System.out.println(root.toString());
-//
-//        JFrame frame = new JFrame("Manual Nodes");
-//        DefaultMutableTreeNode rootNode = new DefaultMutableTreeNode("Root");
-//        setNode(rootNode, root);
-//        JTree tree = new JTree(rootNode);
-//        JScrollPane scrollPane = new JScrollPane(tree);
-//        frame.getContentPane().add(scrollPane, BorderLayout.CENTER);
-//        frame.setSize(300, 150);
-//        frame.setVisible(true);
-//        frame.setDefaultCloseOperation(JFrame.EXIT_ON_CLOSE);
-//    }
-//
-//    private static void setNode(DefaultMutableTreeNode parent, Node node) {
-//        if (node.getChildren().isEmpty()) {
-//            parent.add(new DefaultMutableTreeNode(node.toString()));
-//        } else {
-//            DefaultMutableTreeNode holder = new DefaultMutableTreeNode(node.toString());
-//            for (Node child : node.getChildren()) {
-//                setNode(holder, child);
-//                parent.add(holder);
-//            }
-//        }
-//    }
-=======
+        return warnings;
+    }
+
     public static void main(String[] ar) throws IOException, LexerException, ParserException {
         Charset charset = Charset.forName("UTF-8");
 /*        String text = ""
@@ -991,5 +906,4 @@
             }
         }
     }
->>>>>>> 871b77c1
 }